--- conflicted
+++ resolved
@@ -276,10 +276,6 @@
         if cursor:
             cursor.close()
 
-<<<<<<< HEAD
-=======
-            
->>>>>>> 8212f253
 def get_active_context(workspace_id: str) -> models.ActiveContext:
     """Retrieves the active context."""
     conn = get_db_connection(workspace_id)
