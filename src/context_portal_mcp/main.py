import sys
import uvicorn
from fastapi import FastAPI
import logging.handlers
import argparse
import os
from typing import Dict, Any, Optional, AsyncIterator, List, Annotated
from pathlib import Path
from datetime import datetime
from contextlib import asynccontextmanager

# FastMCP imports (corrected)
from fastmcp import FastMCP
from pydantic import Field
from fastmcp import Context

# Initialize FastMCP server
mcp = FastMCP("Context Portal MCP Server")

# Local imports
try:
    from .handlers import mcp_handlers # We will adapt these
    from .db import database, models # models for tool argument types
    from .db.database import ensure_alembic_files_exist # Import the provisioning function
    from .core import exceptions # For custom exceptions if FastMCP doesn't map them
except ImportError:
    import os
    sys.path.insert(0, os.path.abspath(os.path.join(os.path.dirname(__file__), '..', '..')))
    from src.context_portal_mcp.handlers import mcp_handlers
    from src.context_portal_mcp.db import database, models
    from src.context_portal_mcp.db.database import ensure_alembic_files_exist
    from src.context_portal_mcp.core import exceptions

# Configure logging
log_format = '%(asctime)s - %(levelname)s - %(name)s - %(message)s'
root_logger = logging.getLogger()
root_logger.setLevel(logging.INFO) # Default level for all handlers

# Console handler
console_handler = logging.StreamHandler(sys.stderr)
console_handler.setFormatter(logging.Formatter(log_format))
root_logger.addHandler(console_handler)

log = logging.getLogger(__name__) # Get the module-specific logger

# --- Lifespan Management for FastMCP ---
@asynccontextmanager
async def conport_lifespan(server: FastMCP) -> AsyncIterator[None]:
    """Manage application lifecycle for ConPort."""
    log.info("ConPort FastMCP server lifespan starting.")
    # Database initialization is handled by get_db_connection on first access per workspace.
    # No explicit global startup needed for DB here unless we want to pre-connect to a default.
    try:
        yield None  # Server runs
    finally:
        log.info("ConPort FastMCP server lifespan shutting down. Closing all DB connections.")
        database.close_all_connections()

# --- FastMCP Server Instance ---
# Version from pyproject.toml would be ideal here, or define centrally
CONPORT_VERSION = "0.2.4" # Updated to match current release

conport_mcp = FastMCP(
    name="ConPort", # Pass name directly
    lifespan=conport_lifespan
)

# --- FastAPI App ---
# The FastAPI app will be the main ASGI app, and FastMCP will be mounted onto it.
# We keep our own FastAPI app instance in case we want to add other non-MCP HTTP endpoints later.
app = FastAPI(title="ConPort MCP Server Wrapper", version=CONPORT_VERSION)

# --- Adapt and Register Tools with FastMCP ---
# We use our Pydantic models as input_schema for robust validation.

@conport_mcp.tool(name="get_cacheable_content", description="Identifies content suitable for caching based on priority and size.")
async def tool_get_cacheable_content(
    workspace_id: Annotated[str, Field(description="Identifier for the workspace (e.g., absolute path)")],
    ctx: Context
) -> List[Dict[str, Any]]:
    try:
        pydantic_args = models.GetCacheableContentArgs(workspace_id=workspace_id)
        return mcp_handlers.handle_get_cacheable_content(pydantic_args)
    except exceptions.ContextPortalError as e:
        log.error(f"Error in get_cacheable_content handler: {e}")
        raise
    except Exception as e:
        log.error(f"Error processing args for get_cacheable_content: {e}. Args: workspace_id={workspace_id}")
        raise exceptions.ContextPortalError(f"Server error processing get_cacheable_content: {type(e).__name__}")

@conport_mcp.tool(name="build_stable_context_prefix", description="Build consistent, cacheable context prefix for Ollama KV-cache.")
async def tool_build_stable_context_prefix(
    workspace_id: Annotated[str, Field(description="Identifier for the workspace (e.g., absolute path)")],
    ctx: Context,
    format_type: Annotated[str, Field(description="Format type for the stable prefix")] = "ollama_optimized"
) -> Dict[str, Any]:
    try:
        pydantic_args = models.BuildStableContextPrefixArgs(
            workspace_id=workspace_id,
            format_type=format_type
        )
        return mcp_handlers.handle_build_stable_context_prefix(pydantic_args)
    except exceptions.ContextPortalError as e:
        log.error(f"Error in build_stable_context_prefix handler: {e}")
        raise
    except Exception as e:
        log.error(f"Error processing args for build_stable_context_prefix: {e}. Args: workspace_id={workspace_id}")
        raise exceptions.ContextPortalError(f"Server error processing build_stable_context_prefix: {type(e).__name__}")

@conport_mcp.tool(name="get_cache_state", description="Check if stable context cache needs refresh.")
async def tool_get_cache_state(
    workspace_id: Annotated[str, Field(description="Identifier for the workspace (e.g., absolute path)")],
    ctx: Context,
    current_prefix_hash: Annotated[Optional[str], Field(description="Current prefix hash to compare against")] = None
) -> Dict[str, Any]:
    try:
        pydantic_args = models.GetCacheStateArgs(
            workspace_id=workspace_id,
            current_prefix_hash=current_prefix_hash
        )
        return mcp_handlers.handle_get_cache_state(pydantic_args)
    except exceptions.ContextPortalError as e:
        log.error(f"Error in get_cache_state handler: {e}")
        raise
    except Exception as e:
        log.error(f"Error processing args for get_cache_state: {e}. Args: workspace_id={workspace_id}")
        raise exceptions.ContextPortalError(f"Server error processing get_cache_state: {type(e).__name__}")

@conport_mcp.tool(name="get_dynamic_context", description="Get query-specific context to append after stable prefix.")
async def tool_get_dynamic_context(
    workspace_id: Annotated[str, Field(description="Identifier for the workspace (e.g., absolute path)")],
    query_intent: Annotated[str, Field(min_length=1, description="The query intent to determine relevant context")],
    ctx: Context,
    context_budget: Annotated[int, Field(gt=0, description="Maximum tokens to use for dynamic context")] = 2000
) -> Dict[str, Any]:
    try:
        pydantic_args = models.GetDynamicContextArgs(
            workspace_id=workspace_id,
            query_intent=query_intent,
            context_budget=context_budget
        )
        return mcp_handlers.handle_get_dynamic_context(pydantic_args)
    except exceptions.ContextPortalError as e:
        log.error(f"Error in get_dynamic_context handler: {e}")
        raise
    except Exception as e:
        log.error(f"Error processing args for get_dynamic_context: {e}. Args: workspace_id={workspace_id}")
        raise exceptions.ContextPortalError(f"Server error processing get_dynamic_context: {type(e).__name__}")

@conport_mcp.tool(name="get_product_context", description="Retrieves the overall project goals, features, and architecture.")
async def tool_get_product_context(
    workspace_id: Annotated[str, Field(description="Identifier for the workspace (e.g., absolute path)")],
    ctx: Context
) -> Dict[str, Any]:
    try:
        # Construct the Pydantic model for the handler
        pydantic_args = models.GetContextArgs(workspace_id=workspace_id)
        return mcp_handlers.handle_get_product_context(pydantic_args)
    except exceptions.ContextPortalError as e:
        log.error(f"Error in get_product_context handler: {e}")
        raise
    except Exception as e:
        log.error(f"Error processing args for get_product_context: {e}. Received workspace_id: {workspace_id}")
        raise exceptions.ContextPortalError(f"Server error processing get_product_context: {type(e).__name__}")

@conport_mcp.tool(name="update_product_context", description="Updates the product context. Accepts full `content` (object) or `patch_content` (object) for partial updates (use `__DELETE__` as a value in patch to remove a key).")
async def tool_update_product_context(
    workspace_id: Annotated[str, Field(description="Identifier for the workspace (e.g., absolute path)")],
    ctx: Context, # MCPContext should typically be last, but let's keep other args grouped
    content: Annotated[Optional[Dict[str, Any]], Field(description="The full new context content as a dictionary. Overwrites existing.")] = None,
    patch_content: Annotated[Optional[Dict[str, Any]], Field(description="A dictionary of changes to apply to the existing context (add/update keys).")] = None
) -> Dict[str, Any]:
    try:
        # Pydantic model UpdateContextArgs will be validated by FastMCP based on annotations.
        # We still need to construct it for the handler.
        # The model's own validator will check 'content' vs 'patch_content'.
        pydantic_args = models.UpdateContextArgs(
            workspace_id=workspace_id,
            content=content,
            patch_content=patch_content
        )
        return mcp_handlers.handle_update_product_context(pydantic_args)
    except exceptions.ContextPortalError as e:
        log.error(f"Error in update_product_context handler: {e}")
        raise
    except ValueError as e: # Catch Pydantic validation errors from UpdateContextArgs
        log.error(f"Validation error for update_product_context: {e}. Args: workspace_id={workspace_id}, content_present={content is not None}, patch_content_present={patch_content is not None}")
        raise exceptions.ContextPortalError(f"Invalid arguments for update_product_context: {e}")
    except Exception as e:
        log.error(f"Error processing args for update_product_context: {e}. Args: workspace_id={workspace_id}, content_present={content is not None}, patch_content_present={patch_content is not None}")
        raise exceptions.ContextPortalError(f"Server error processing update_product_context: {type(e).__name__}")

@conport_mcp.tool(name="get_active_context", description="Retrieves the current working focus, recent changes, and open issues.")
async def tool_get_active_context(
    workspace_id: Annotated[str, Field(description="Identifier for the workspace (e.g., absolute path)")],
    ctx: Context
) -> Dict[str, Any]:
    try:
        pydantic_args = models.GetContextArgs(workspace_id=workspace_id)
        return mcp_handlers.handle_get_active_context(pydantic_args)
    except exceptions.ContextPortalError as e:
        log.error(f"Error in get_active_context handler: {e}")
        raise
    except Exception as e:
        log.error(f"Error processing args for get_active_context: {e}. Received workspace_id: {workspace_id}")
        raise exceptions.ContextPortalError(f"Server error processing get_active_context: {type(e).__name__}")

@conport_mcp.tool(name="update_active_context", description="Updates the active context. Accepts full `content` (object) or `patch_content` (object) for partial updates (use `__DELETE__` as a value in patch to remove a key).")
async def tool_update_active_context(
    workspace_id: Annotated[str, Field(description="Identifier for the workspace (e.g., absolute path)")],
    ctx: Context,
    content: Annotated[Optional[Dict[str, Any]], Field(description="The full new context content as a dictionary. Overwrites existing.")] = None,
    patch_content: Annotated[Optional[Dict[str, Any]], Field(description="A dictionary of changes to apply to the existing context (add/update keys).")] = None
) -> Dict[str, Any]:
    try:
        pydantic_args = models.UpdateContextArgs(
            workspace_id=workspace_id,
            content=content,
            patch_content=patch_content
        )
        return mcp_handlers.handle_update_active_context(pydantic_args)
    except exceptions.ContextPortalError as e:
        log.error(f"Error in update_active_context handler: {e}")
        raise
    except ValueError as e: # Catch Pydantic validation errors from UpdateContextArgs
        log.error(f"Validation error for update_active_context: {e}. Args: workspace_id={workspace_id}, content_present={content is not None}, patch_content_present={patch_content is not None}")
        raise exceptions.ContextPortalError(f"Invalid arguments for update_active_context: {e}")
    except Exception as e:
        log.error(f"Error processing args for update_active_context: {e}. Args: workspace_id={workspace_id}, content_present={content is not None}, patch_content_present={patch_content is not None}")
        raise exceptions.ContextPortalError(f"Server error processing update_active_context: {type(e).__name__}")

@conport_mcp.tool(name="log_decision", description="Logs an architectural or implementation decision.")
async def tool_log_decision(
    workspace_id: Annotated[str, Field(description="Identifier for the workspace (e.g., absolute path)")],
    summary: Annotated[str, Field(min_length=1, description="A concise summary of the decision")],
    ctx: Context,
    rationale: Annotated[Optional[str], Field(description="The reasoning behind the decision")] = None,
    implementation_details: Annotated[Optional[str], Field(description="Details about how the decision will be/was implemented")] = None,
    tags: Annotated[Optional[List[str]], Field(description="Optional tags for categorization")] = None
) -> Dict[str, Any]:
    try:
        pydantic_args = models.LogDecisionArgs(
            workspace_id=workspace_id,
            summary=summary,
            rationale=rationale,
            implementation_details=implementation_details,
            tags=tags
        )
        return mcp_handlers.handle_log_decision(pydantic_args)
    except exceptions.ContextPortalError as e:
        log.error(f"Error in log_decision handler: {e}")
        raise
    except Exception as e:
        log.error(f"Error processing args for log_decision: {e}. Args: workspace_id={workspace_id}, summary='{summary}'")
        raise exceptions.ContextPortalError(f"Server error processing log_decision: {type(e).__name__}")

@conport_mcp.tool(name="get_decisions", description="Retrieves logged decisions.")
async def tool_get_decisions(
    workspace_id: Annotated[str, Field(description="Identifier for the workspace (e.g., absolute path)")],
    ctx: Context,
    limit: Annotated[Optional[int], Field(gt=0, description="Maximum number of decisions to return (most recent first)")] = None,
    tags_filter_include_all: Annotated[Optional[List[str]], Field(description="Filter: items must include ALL of these tags.")] = None,
    tags_filter_include_any: Annotated[Optional[List[str]], Field(description="Filter: items must include AT LEAST ONE of these tags.")] = None
) -> List[Dict[str, Any]]:
    try:
        # The model's own validator will check tag filter exclusivity.
        pydantic_args = models.GetDecisionsArgs(
            workspace_id=workspace_id,
            limit=limit,
            tags_filter_include_all=tags_filter_include_all,
            tags_filter_include_any=tags_filter_include_any
        )
        return mcp_handlers.handle_get_decisions(pydantic_args)
    except exceptions.ContextPortalError as e:
        log.error(f"Error in get_decisions handler: {e}")
        raise
    except ValueError as e: # Catch Pydantic validation errors
        log.error(f"Validation error for get_decisions: {e}. Args: workspace_id={workspace_id}, limit={limit}, tags_all={tags_filter_include_all}, tags_any={tags_filter_include_any}")
        raise exceptions.ContextPortalError(f"Invalid arguments for get_decisions: {e}")
    except Exception as e:
        log.error(f"Error processing args for get_decisions: {e}. Args: workspace_id={workspace_id}, limit={limit}, tags_all={tags_filter_include_all}, tags_any={tags_filter_include_any}")
        raise exceptions.ContextPortalError(f"Server error processing get_decisions: {type(e).__name__}")

@conport_mcp.tool(name="search_decisions_fts", description="Full-text search across decision fields (summary, rationale, details, tags).")
async def tool_search_decisions_fts(
    workspace_id: Annotated[str, Field(description="Identifier for the workspace (e.g., absolute path)")],
    query_term: Annotated[str, Field(min_length=1, description="The term to search for in decisions.")],
    ctx: Context,
    limit: Annotated[Optional[int], Field(default=10, gt=0, description="Maximum number of search results to return.")] = 10
) -> List[Dict[str, Any]]:
    try:
        pydantic_args = models.SearchDecisionsArgs(
            workspace_id=workspace_id,
            query_term=query_term,
            limit=limit
        )
        return mcp_handlers.handle_search_decisions_fts(pydantic_args)
    except exceptions.ContextPortalError as e:
        log.error(f"Error in search_decisions_fts handler: {e}")
        raise
    except Exception as e:
        log.error(f"Error processing args for search_decisions_fts: {e}. Args: workspace_id={workspace_id}, query_term='{query_term}', limit={limit}")
        raise exceptions.ContextPortalError(f"Server error processing search_decisions_fts: {type(e).__name__}")

@conport_mcp.tool(name="log_progress", description="Logs a progress entry or task status.")
async def tool_log_progress(
    workspace_id: Annotated[str, Field(description="Identifier for the workspace (e.g., absolute path)")],
    status: Annotated[str, Field(description="Current status (e.g., 'TODO', 'IN_PROGRESS', 'DONE')")],
    description: Annotated[str, Field(min_length=1, description="Description of the progress or task")],
    ctx: Context,
    parent_id: Annotated[Optional[int], Field(description="ID of the parent task, if this is a subtask")] = None,
    linked_item_type: Annotated[Optional[str], Field(description="Optional: Type of the ConPort item this progress entry is linked to (e.g., 'decision', 'system_pattern')")] = None,
    linked_item_id: Annotated[Optional[str], Field(description="Optional: ID/key of the ConPort item this progress entry is linked to (requires linked_item_type)")] = None,
    link_relationship_type: Annotated[str, Field(description="Relationship type for the automatic link, defaults to 'relates_to_progress'")] = "relates_to_progress"
) -> Dict[str, Any]:
    try:
        # The model's own validator will check linked_item_type vs linked_item_id.
        pydantic_args = models.LogProgressArgs(
            workspace_id=workspace_id,
            status=status,
            description=description,
            parent_id=parent_id,
            linked_item_type=linked_item_type,
            linked_item_id=linked_item_id,
            link_relationship_type=link_relationship_type
        )
        return mcp_handlers.handle_log_progress(pydantic_args)
    except exceptions.ContextPortalError as e:
        log.error(f"Error in log_progress handler: {e}")
        raise
    except ValueError as e: # Catch Pydantic validation errors
        log.error(f"Validation error for log_progress: {e}. Args: workspace_id={workspace_id}, status='{status}'")
        raise exceptions.ContextPortalError(f"Invalid arguments for log_progress: {e}")
    except Exception as e:
        log.error(f"Error processing args for log_progress: {e}. Args: workspace_id={workspace_id}, status='{status}'")
        raise exceptions.ContextPortalError(f"Server error processing log_progress: {type(e).__name__}")

@conport_mcp.tool(name="get_progress", description="Retrieves progress entries.")
async def tool_get_progress(
    workspace_id: Annotated[str, Field(description="Identifier for the workspace (e.g., absolute path)")],
    ctx: Context,
    status_filter: Annotated[Optional[str], Field(description="Filter entries by status")] = None,
    parent_id_filter: Annotated[Optional[int], Field(description="Filter entries by parent task ID")] = None,
    limit: Annotated[Optional[int], Field(gt=0, description="Maximum number of entries to return (most recent first)")] = None
) -> List[Dict[str, Any]]:
    try:
        pydantic_args = models.GetProgressArgs(
            workspace_id=workspace_id,
            status_filter=status_filter,
            parent_id_filter=parent_id_filter,
            limit=limit
        )
        return mcp_handlers.handle_get_progress(pydantic_args)
    except exceptions.ContextPortalError as e:
        log.error(f"Error in get_progress handler: {e}")
        raise
    except Exception as e:
        log.error(f"Error processing args for get_progress: {e}. Args: workspace_id={workspace_id}, status_filter='{status_filter}', parent_id_filter={parent_id_filter}, limit={limit}")
        raise exceptions.ContextPortalError(f"Server error processing get_progress: {type(e).__name__}")

@conport_mcp.tool(name="update_progress", description="Updates an existing progress entry.")
async def tool_update_progress(
    workspace_id: Annotated[str, Field(description="Identifier for the workspace (e.g., absolute path)")],
    progress_id: Annotated[int, Field(gt=0, description="The ID of the progress entry to update.")],
    ctx: Context,
    status: Annotated[Optional[str], Field(description="New status (e.g., 'TODO', 'IN_PROGRESS', 'DONE')")] = None,
    description: Annotated[Optional[str], Field(min_length=1, description="New description of the progress or task")] = None,
    parent_id: Annotated[Optional[int], Field(description="New ID of the parent task, if changing")] = None
) -> Dict[str, Any]:
    """
    MCP tool wrapper for update_progress.
    Validates arguments and calls the handler.
    """
    try:
        # The model's own validator will check at_least_one_field.
        pydantic_args = models.UpdateProgressArgs(
            workspace_id=workspace_id,
            progress_id=progress_id,
            status=status,
            description=description,
            parent_id=parent_id
        )
        return mcp_handlers.handle_update_progress(pydantic_args)
    except exceptions.ContextPortalError as e: # Specific app errors
        log.error(f"Error in update_progress handler: {e}")
        raise
    except ValueError as e: # Catch Pydantic validation errors from UpdateProgressArgs
        log.error(f"Validation error for update_progress: {e}. Args: workspace_id={workspace_id}, progress_id={progress_id}, status='{status}', description_present={description is not None}, parent_id={parent_id}")
        raise exceptions.ContextPortalError(f"Invalid arguments for update_progress: {e}")
    except Exception as e: # Catch-all for other unexpected errors
        log.error(f"Unexpected error processing args for update_progress: {e}. Args: workspace_id={workspace_id}, progress_id={progress_id}")
        raise exceptions.ContextPortalError(f"Server error processing update_progress: {type(e).__name__} - {e}")

@conport_mcp.tool(name="delete_progress_by_id", description="Deletes a progress entry by its ID.")
async def tool_delete_progress_by_id(
    workspace_id: Annotated[str, Field(description="Identifier for the workspace (e.g., absolute path)")],
    progress_id: Annotated[int, Field(gt=0, description="The ID of the progress entry to delete.")],
    ctx: Context
) -> Dict[str, Any]:
    """
    MCP tool wrapper for delete_progress_by_id.
    Validates arguments and calls the handler.
    """
    try:
        pydantic_args = models.DeleteProgressByIdArgs(
            workspace_id=workspace_id,
            progress_id=progress_id
        )
        return mcp_handlers.handle_delete_progress_by_id(pydantic_args)
    except exceptions.ContextPortalError as e: # Specific app errors
        log.error(f"Error in delete_progress_by_id handler: {e}")
        raise
    # No specific ValueError expected from this model's validation
    except Exception as e: # Catch-all for other unexpected errors
        log.error(f"Unexpected error processing args for delete_progress_by_id: {e}. Args: workspace_id={workspace_id}, progress_id={progress_id}")
        raise exceptions.ContextPortalError(f"Server error processing delete_progress_by_id: {type(e).__name__} - {e}")

@conport_mcp.tool(name="log_system_pattern", description="Logs or updates a system/coding pattern.")
async def tool_log_system_pattern(
    workspace_id: Annotated[str, Field(description="Identifier for the workspace (e.g., absolute path)")],
    name: Annotated[str, Field(min_length=1, description="Unique name for the system pattern")],
    ctx: Context,
    description: Annotated[Optional[str], Field(description="Description of the pattern")] = None,
    tags: Annotated[Optional[List[str]], Field(description="Optional tags for categorization")] = None
) -> Dict[str, Any]:
    try:
        pydantic_args = models.LogSystemPatternArgs(
            workspace_id=workspace_id,
            name=name,
            description=description,
            tags=tags
        )
        return mcp_handlers.handle_log_system_pattern(pydantic_args)
    except exceptions.ContextPortalError as e:
        log.error(f"Error in log_system_pattern handler: {e}")
        raise
    except Exception as e:
        log.error(f"Error processing args for log_system_pattern: {e}. Args: workspace_id={workspace_id}, name='{name}'")
        raise exceptions.ContextPortalError(f"Server error processing log_system_pattern: {type(e).__name__}")

@conport_mcp.tool(name="get_system_patterns", description="Retrieves system patterns.")
async def tool_get_system_patterns(
    workspace_id: Annotated[str, Field(description="Identifier for the workspace (e.g., absolute path)")],
    ctx: Context,
    tags_filter_include_all: Annotated[Optional[List[str]], Field(description="Filter: items must include ALL of these tags.")] = None,
    tags_filter_include_any: Annotated[Optional[List[str]], Field(description="Filter: items must include AT LEAST ONE of these tags.")] = None
) -> List[Dict[str, Any]]:
    try:
        # The model's own validator will check tag filter exclusivity.
        pydantic_args = models.GetSystemPatternsArgs(
            workspace_id=workspace_id,
            tags_filter_include_all=tags_filter_include_all,
            tags_filter_include_any=tags_filter_include_any
        )
        return mcp_handlers.handle_get_system_patterns(pydantic_args)
    except exceptions.ContextPortalError as e:
        log.error(f"Error in get_system_patterns handler: {e}")
        raise
    except ValueError as e: # Catch Pydantic validation errors
        log.error(f"Validation error for get_system_patterns: {e}. Args: workspace_id={workspace_id}, tags_all={tags_filter_include_all}, tags_any={tags_filter_include_any}")
        raise exceptions.ContextPortalError(f"Invalid arguments for get_system_patterns: {e}")
    except Exception as e:
        log.error(f"Error processing args for get_system_patterns: {e}. Args: workspace_id={workspace_id}, tags_all={tags_filter_include_all}, tags_any={tags_filter_include_any}")
        raise exceptions.ContextPortalError(f"Server error processing get_system_patterns: {type(e).__name__}")

@conport_mcp.tool(name="log_custom_data_with_cache_hint", description="Enhanced custom data logging with cache optimization suggestions and automatic cache scoring.")
async def tool_log_custom_data_with_cache_hint(
    workspace_id: Annotated[str, Field(description="Identifier for the workspace (e.g., absolute path)")],
    category: Annotated[str, Field(min_length=1, description="Category for the custom data")],
    key: Annotated[str, Field(min_length=1, description="Key for the custom data (unique within category)")],
    value: Annotated[Any, Field(description="The custom data value (JSON serializable)")],
    ctx: Context,
    suggest_caching: Annotated[Optional[bool], Field(description="Optional flag to enable cache suggestion logic")] = None,
    cache_hint: Annotated[Optional[bool], Field(description="Explicit cache hint - true to mark for caching, false to exclude from caching")] = None
) -> Dict[str, Any]:
    try:
        pydantic_args = models.LogCustomDataWithCacheHintArgs(
            workspace_id=workspace_id,
            category=category,
            key=key,
            value=value,
            suggest_caching=suggest_caching,
            cache_hint=cache_hint
        )
        return mcp_handlers.handle_log_custom_data_with_cache_hint(pydantic_args)
    except exceptions.ContextPortalError as e:
        log.error(f"Error in log_custom_data_with_cache_hint handler: {e}")
        raise
    except Exception as e:
        log.error(f"Error processing args for log_custom_data_with_cache_hint: {e}. Args: workspace_id={workspace_id}, category='{category}', key='{key}'")
        raise exceptions.ContextPortalError(f"Server error processing log_custom_data_with_cache_hint: {type(e).__name__}")

@conport_mcp.tool(name="log_custom_data", description="Stores/updates a custom key-value entry under a category. Value is JSON-serializable.")
async def tool_log_custom_data(
    workspace_id: Annotated[str, Field(description="Identifier for the workspace (e.g., absolute path)")],
    category: Annotated[str, Field(min_length=1, description="Category for the custom data")],
    key: Annotated[str, Field(min_length=1, description="Key for the custom data (unique within category)")],
    value: Annotated[Any, Field(description="The custom data value (JSON serializable)")],
    ctx: Context,
    metadata: Annotated[Optional[Dict[str, Any]], Field(description="Cache hints and other metadata")] = None
) -> Dict[str, Any]:
    try:
        pydantic_args = models.LogCustomDataArgs(
            workspace_id=workspace_id,
            category=category,
            key=key,
            value=value,
            metadata=metadata
        )
        return mcp_handlers.handle_log_custom_data(pydantic_args)
    except exceptions.ContextPortalError as e:
        log.error(f"Error in log_custom_data handler: {e}")
        raise
    except Exception as e:
        log.error(f"Error processing args for log_custom_data: {e}. Args: workspace_id={workspace_id}, category='{category}', key='{key}'")
        raise exceptions.ContextPortalError(f"Server error processing log_custom_data: {type(e).__name__}")

@conport_mcp.tool(name="get_custom_data", description="Retrieves custom data.")
async def tool_get_custom_data(
    workspace_id: Annotated[str, Field(description="Identifier for the workspace (e.g., absolute path)")],
    ctx: Context,
    category: Annotated[Optional[str], Field(description="Filter by category")] = None,
    key: Annotated[Optional[str], Field(description="Filter by key (requires category)")] = None
) -> List[Dict[str, Any]]:
    try:
        pydantic_args = models.GetCustomDataArgs(
            workspace_id=workspace_id,
            category=category,
            key=key
        )
        return mcp_handlers.handle_get_custom_data(pydantic_args)
    except exceptions.ContextPortalError as e:
        log.error(f"Error in get_custom_data handler: {e}")
        raise
    except Exception as e:
        log.error(f"Error processing args for get_custom_data: {e}. Args: workspace_id={workspace_id}, category='{category}', key='{key}'")
        raise exceptions.ContextPortalError(f"Server error processing get_custom_data: {type(e).__name__}")

@conport_mcp.tool(name="delete_custom_data", description="Deletes a specific custom data entry.")
async def tool_delete_custom_data(
    workspace_id: Annotated[str, Field(description="Identifier for the workspace (e.g., absolute path)")],
    category: Annotated[str, Field(min_length=1, description="Category of the data to delete")],
    key: Annotated[str, Field(min_length=1, description="Key of the data to delete")],
    ctx: Context
) -> Dict[str, Any]:
    try:
        pydantic_args = models.DeleteCustomDataArgs(
            workspace_id=workspace_id,
            category=category,
            key=key
        )
        return mcp_handlers.handle_delete_custom_data(pydantic_args)
    except exceptions.ContextPortalError as e:
        log.error(f"Error in delete_custom_data handler: {e}")
        raise
    except Exception as e:
        log.error(f"Error processing args for delete_custom_data: {e}. Args: workspace_id={workspace_id}, category='{category}', key='{key}'")
        raise exceptions.ContextPortalError(f"Server error processing delete_custom_data: {type(e).__name__}")

@conport_mcp.tool(name="search_project_glossary_fts", description="Full-text search within the 'ProjectGlossary' custom data category.")
async def tool_search_project_glossary_fts(
    workspace_id: Annotated[str, Field(description="Identifier for the workspace (e.g., absolute path)")],
    query_term: Annotated[str, Field(min_length=1, description="The term to search for in the glossary.")],
    ctx: Context,
    limit: Annotated[Optional[int], Field(default=10, gt=0, description="Maximum number of search results to return.")] = 10
) -> List[Dict[str, Any]]:
    try:
        pydantic_args = models.SearchProjectGlossaryArgs(
            workspace_id=workspace_id,
            query_term=query_term,
            limit=limit
        )
        return mcp_handlers.handle_search_project_glossary_fts(pydantic_args)
    except exceptions.ContextPortalError as e:
        log.error(f"Error in search_project_glossary_fts handler: {e}")
        raise
    except Exception as e:
        log.error(f"Error processing args for search_project_glossary_fts: {e}. Args: workspace_id={workspace_id}, query_term='{query_term}', limit={limit}")
        raise exceptions.ContextPortalError(f"Server error processing search_project_glossary_fts: {type(e).__name__}")

@conport_mcp.tool(name="export_conport_to_markdown", description="Exports ConPort data to markdown files.")
async def tool_export_conport_to_markdown(
    workspace_id: Annotated[str, Field(description="Identifier for the workspace (e.g., absolute path)")],
    ctx: Context,
    output_path: Annotated[Optional[str], Field(description="Optional output directory path relative to workspace_id. Defaults to './conport_export/' if not provided.")] = None
) -> Dict[str, Any]:
    try:
        pydantic_args = models.ExportConportToMarkdownArgs(
            workspace_id=workspace_id,
            output_path=output_path
        )
        return mcp_handlers.handle_export_conport_to_markdown(pydantic_args)
    except exceptions.ContextPortalError as e:
        log.error(f"Error in export_conport_to_markdown handler: {e}")
        raise
    except Exception as e:
        log.error(f"Error processing args for export_conport_to_markdown: {e}. Args: workspace_id={workspace_id}, output_path='{output_path}'")
        raise exceptions.ContextPortalError(f"Server error processing export_conport_to_markdown: {type(e).__name__}")

@conport_mcp.tool(name="import_markdown_to_conport", description="Imports data from markdown files into ConPort.")
async def tool_import_markdown_to_conport(
    workspace_id: Annotated[str, Field(description="Identifier for the workspace (e.g., absolute path)")],
    ctx: Context,
    input_path: Annotated[Optional[str], Field(description="Optional input directory path relative to workspace_id containing markdown files. Defaults to './conport_export/' if not provided.")] = None
) -> Dict[str, Any]:
    try:
        pydantic_args = models.ImportMarkdownToConportArgs(
            workspace_id=workspace_id,
            input_path=input_path
        )
        return mcp_handlers.handle_import_markdown_to_conport(pydantic_args)
    except exceptions.ContextPortalError as e:
        log.error(f"Error in import_markdown_to_conport handler: {e}")
        raise
    except Exception as e:
        log.error(f"Error processing args for import_markdown_to_conport: {e}. Args: workspace_id={workspace_id}, input_path='{input_path}'")
        raise exceptions.ContextPortalError(f"Server error processing import_markdown_to_conport: {type(e).__name__}")

@conport_mcp.tool(name="link_conport_items", description="Creates a relationship link between two ConPort items, explicitly building out the project knowledge graph.")
async def tool_link_conport_items(
    workspace_id: Annotated[str, Field(description="Identifier for the workspace (e.g., absolute path)")],
    source_item_type: Annotated[str, Field(description="Type of the source item")],
    source_item_id: Annotated[str, Field(description="ID or key of the source item")],
    target_item_type: Annotated[str, Field(description="Type of the target item")],
    target_item_id: Annotated[str, Field(description="ID or key of the target item")],
    relationship_type: Annotated[str, Field(description="Nature of the link")],
    ctx: Context,
    description: Annotated[Optional[str], Field(description="Optional description for the link")] = None
) -> Dict[str, Any]:
    try:
        pydantic_args = models.LinkConportItemsArgs(
            workspace_id=workspace_id,
            source_item_type=source_item_type,
            source_item_id=str(source_item_id), # Ensure string as per model
            target_item_type=target_item_type,
            target_item_id=str(target_item_id), # Ensure string as per model
            relationship_type=relationship_type,
            description=description
        )
        return mcp_handlers.handle_link_conport_items(pydantic_args)
    except exceptions.ContextPortalError as e:
        log.error(f"Error in link_conport_items handler: {e}")
        raise
    except Exception as e:
        log.error(f"Error processing args for link_conport_items: {e}. Args: workspace_id={workspace_id}, source_type='{source_item_type}', source_id='{source_item_id}'")
        raise exceptions.ContextPortalError(f"Server error processing link_conport_items: {type(e).__name__}")

@conport_mcp.tool(name="get_linked_items", description="Retrieves items linked to a specific item.")
async def tool_get_linked_items(
    workspace_id: Annotated[str, Field(description="Identifier for the workspace (e.g., absolute path)")],
    item_type: Annotated[str, Field(description="Type of the item to find links for (e.g., 'decision')")],
    item_id: Annotated[str, Field(description="ID or key of the item to find links for")],
    ctx: Context,
    relationship_type_filter: Annotated[Optional[str], Field(description="Optional: Filter by relationship type")] = None,
    linked_item_type_filter: Annotated[Optional[str], Field(description="Optional: Filter by the type of the linked items")] = None,
    limit: Annotated[Optional[int], Field(gt=0, description="Maximum number of links to return")] = None
) -> List[Dict[str, Any]]:
    try:
        pydantic_args = models.GetLinkedItemsArgs(
            workspace_id=workspace_id,
            item_type=item_type,
            item_id=str(item_id), # Ensure string as per model
            relationship_type_filter=relationship_type_filter,
            linked_item_type_filter=linked_item_type_filter,
            limit=limit
        )
        return mcp_handlers.handle_get_linked_items(pydantic_args)
    except exceptions.ContextPortalError as e:
        log.error(f"Error in get_linked_items handler: {e}")
        raise
    except Exception as e:
        log.error(f"Error processing args for get_linked_items: {e}. Args: workspace_id={workspace_id}, item_type='{item_type}', item_id='{item_id}'")
        raise exceptions.ContextPortalError(f"Server error processing get_linked_items: {type(e).__name__}")

@conport_mcp.tool(name="search_custom_data_value_fts", description="Full-text search across all custom data values, categories, and keys.")
async def tool_search_custom_data_value_fts(
    workspace_id: Annotated[str, Field(description="Identifier for the workspace (e.g., absolute path)")],
    query_term: Annotated[str, Field(min_length=1, description="The term to search for in custom data (category, key, or value).")],
    ctx: Context,
    category_filter: Annotated[Optional[str], Field(description="Optional: Filter results to this category after FTS.")] = None,
    limit: Annotated[Optional[int], Field(default=10, gt=0, description="Maximum number of search results to return.")] = 10
) -> List[Dict[str, Any]]:
    try:
        pydantic_args = models.SearchCustomDataValueArgs(
            workspace_id=workspace_id,
            query_term=query_term,
            category_filter=category_filter,
            limit=limit
        )
        return mcp_handlers.handle_search_custom_data_value_fts(pydantic_args)
    except exceptions.ContextPortalError as e:
        log.error(f"Error in search_custom_data_value_fts handler: {e}")
        raise
    except Exception as e:
        log.error(f"Error processing args for search_custom_data_value_fts: {e}. Args: workspace_id={workspace_id}, query_term='{query_term}', category_filter='{category_filter}', limit={limit}")
        raise exceptions.ContextPortalError(f"Server error processing search_custom_data_value_fts: {type(e).__name__}")

@conport_mcp.tool(name="batch_log_items", description="Logs multiple items of the same type (e.g., decisions, progress entries) in a single call.")
async def tool_batch_log_items(
    workspace_id: Annotated[str, Field(description="Identifier for the workspace (e.g., absolute path)")],
    item_type: Annotated[str, Field(description="Type of items to log (e.g., 'decision', 'progress_entry', 'system_pattern', 'custom_data')")],
    items: Annotated[List[Dict[str, Any]], Field(description="A list of dictionaries, each representing the arguments for a single item log.")],
    ctx: Context
) -> Dict[str, Any]:
    try:
        # Basic validation for items being a list is handled by Pydantic/FastMCP.
        # More complex validation (e.g. structure of dicts within items) happens in the handler.
        pydantic_args = models.BatchLogItemsArgs(
            workspace_id=workspace_id,
            item_type=item_type,
            items=items
        )
        return mcp_handlers.handle_batch_log_items(pydantic_args)
    except exceptions.ContextPortalError as e:
        log.error(f"Error in batch_log_items handler: {e}")
        raise
    except Exception as e:
        log.error(f"Error processing args for batch_log_items: {e}. Args: workspace_id={workspace_id}, item_type='{item_type}', num_items={len(items) if isinstance(items, list) else 'N/A'}")
        raise exceptions.ContextPortalError(f"Server error processing batch_log_items: {type(e).__name__}")

@conport_mcp.tool(name="get_item_history", description="Retrieves version history for Product or Active Context.")
async def tool_get_item_history(
    workspace_id: Annotated[str, Field(description="Identifier for the workspace (e.g., absolute path)")],
    item_type: Annotated[str, Field(description="Type of the item: 'product_context' or 'active_context'")],
    ctx: Context,
    limit: Annotated[Optional[int], Field(gt=0, description="Maximum number of history entries to return (most recent first)")] = None,
    before_timestamp: Annotated[Optional[datetime], Field(description="Return entries before this timestamp")] = None,
    after_timestamp: Annotated[Optional[datetime], Field(description="Return entries after this timestamp")] = None,
    version: Annotated[Optional[int], Field(gt=0, description="Return a specific version")] = None
) -> List[Dict[str, Any]]:
    try:
        # The model's own validator will check item_type.
        pydantic_args = models.GetItemHistoryArgs(
            workspace_id=workspace_id,
            item_type=item_type,
            limit=limit,
            before_timestamp=before_timestamp,
            after_timestamp=after_timestamp,
            version=version
        )
        return mcp_handlers.handle_get_item_history(pydantic_args)
    except exceptions.ContextPortalError as e:
        log.error(f"Error in get_item_history handler: {e}")
        raise
    except ValueError as e: # Catch Pydantic validation errors
        log.error(f"Validation error for get_item_history: {e}. Args: workspace_id={workspace_id}, item_type='{item_type}'")
        raise exceptions.ContextPortalError(f"Invalid arguments for get_item_history: {e}")
    except Exception as e:
        log.error(f"Error processing args for get_item_history: {e}. Args: workspace_id={workspace_id}, item_type='{item_type}'")
        raise exceptions.ContextPortalError(f"Server error processing get_item_history: {type(e).__name__}")

@conport_mcp.tool(name="delete_decision_by_id", description="Deletes a decision by its ID.")
async def tool_delete_decision_by_id(
    workspace_id: Annotated[str, Field(description="Identifier for the workspace (e.g., absolute path)")],
    decision_id: Annotated[int, Field(gt=0, description="The ID of the decision to delete.")],
    ctx: Context
) -> Dict[str, Any]:
    try:
        pydantic_args = models.DeleteDecisionByIdArgs(workspace_id=workspace_id, decision_id=decision_id)
        return mcp_handlers.handle_delete_decision_by_id(pydantic_args)
    except Exception as e:
        log.error(f"Error processing args for delete_decision_by_id: {e}. Args: workspace_id={workspace_id}, decision_id={decision_id}")
        raise exceptions.ContextPortalError(f"Server error processing delete_decision_by_id: {type(e).__name__}")

@conport_mcp.tool(name="delete_system_pattern_by_id", description="Deletes a system pattern by its ID.")
async def tool_delete_system_pattern_by_id(
    workspace_id: Annotated[str, Field(description="Identifier for the workspace (e.g., absolute path)")],
    pattern_id: Annotated[int, Field(gt=0, description="The ID of the system pattern to delete.")],
    ctx: Context
) -> Dict[str, Any]:
    try:
        pydantic_args = models.DeleteSystemPatternByIdArgs(workspace_id=workspace_id, pattern_id=pattern_id)
        return mcp_handlers.handle_delete_system_pattern_by_id(pydantic_args)
    except Exception as e:
        log.error(f"Error processing args for delete_system_pattern_by_id: {e}. Args: workspace_id={workspace_id}, pattern_id={pattern_id}")
        raise exceptions.ContextPortalError(f"Server error processing delete_system_pattern_by_id: {type(e).__name__}")

@conport_mcp.tool(name="get_conport_schema", description="Retrieves the schema of available ConPort tools and their arguments.")
async def tool_get_conport_schema(
    workspace_id: Annotated[str, Field(description="Identifier for the workspace (e.g., absolute path)")],
    ctx: Context
) -> Dict[str, Dict[str, Any]]:
    try:
        pydantic_args = models.GetConportSchemaArgs(workspace_id=workspace_id)
        return mcp_handlers.handle_get_conport_schema(pydantic_args)
    except exceptions.ContextPortalError as e:
        log.error(f"Error in get_conport_schema handler: {e}")
        raise
    except Exception as e:
        log.error(f"Error processing args for get_conport_schema: {e}. Args: workspace_id={workspace_id}")
        raise exceptions.ContextPortalError(f"Server error processing get_conport_schema: {type(e).__name__}")

@conport_mcp.tool(name="get_recent_activity_summary", description="Provides a summary of recent ConPort activity (new/updated items).")
async def tool_get_recent_activity_summary(
    workspace_id: Annotated[str, Field(description="Identifier for the workspace (e.g., absolute path)")],
    ctx: Context,
    hours_ago: Annotated[Optional[int], Field(gt=0, description="Look back this many hours for recent activity. Mutually exclusive with 'since_timestamp'.")] = None,
    since_timestamp: Annotated[Optional[datetime], Field(description="Look back for activity since this specific timestamp. Mutually exclusive with 'hours_ago'.")] = None,
    limit_per_type: Annotated[Optional[int], Field(default=5, gt=0, description="Maximum number of recent items to show per activity type (e.g., 5 most recent decisions).")] = 5
) -> Dict[str, Any]:
    try:
        # The model's own validator will check hours_ago vs since_timestamp.
        pydantic_args = models.GetRecentActivitySummaryArgs(
            workspace_id=workspace_id,
            hours_ago=hours_ago,
            since_timestamp=since_timestamp,
            limit_per_type=limit_per_type
        )
        return mcp_handlers.handle_get_recent_activity_summary(pydantic_args)
    except exceptions.ContextPortalError as e:
        log.error(f"Error in get_recent_activity_summary handler: {e}")
        raise
    except ValueError as e: # Catch Pydantic validation errors
        log.error(f"Validation error for get_recent_activity_summary: {e}. Args: workspace_id={workspace_id}, hours_ago={hours_ago}, since_timestamp={since_timestamp}")
        raise exceptions.ContextPortalError(f"Invalid arguments for get_recent_activity_summary: {e}")
    except Exception as e:
        log.error(f"Error processing args for get_recent_activity_summary: {e}. Args: workspace_id={workspace_id}, hours_ago={hours_ago}, since_timestamp={since_timestamp}")
        raise exceptions.ContextPortalError(f"Server error processing get_recent_activity_summary: {type(e).__name__}")

@conport_mcp.tool(name="semantic_search_conport", description="Performs a semantic search across ConPort data.")
async def tool_semantic_search_conport(
    workspace_id: Annotated[str, Field(description="Identifier for the workspace (e.g., absolute path)")],
    query_text: Annotated[str, Field(min_length=1, description="The natural language query text for semantic search.")],
    ctx: Context,
    top_k: Annotated[int, Field(default=5, ge=1, le=25, description="Number of top results to return.")] = 5,
    filter_item_types: Annotated[Optional[List[str]], Field(description="Optional list of item types to filter by (e.g., ['decision', 'custom_data']). Valid types: 'decision', 'system_pattern', 'custom_data', 'progress_entry'.")] = None,
    filter_tags_include_any: Annotated[Optional[List[str]], Field(description="Optional list of tags; results will include items matching any of these tags.")] = None,
    filter_tags_include_all: Annotated[Optional[List[str]], Field(description="Optional list of tags; results will include only items matching all of these tags.")] = None,
    filter_custom_data_categories: Annotated[Optional[List[str]], Field(description="Optional list of categories to filter by if 'custom_data' is in filter_item_types.")] = None
) -> List[Dict[str, Any]]:
    """
    MCP tool wrapper for semantic_search_conport.
    It validates arguments using SemanticSearchConportArgs Pydantic model and calls the handler.
    """
    try:
        # The model's own validators will check tag filters and custom_data_category_filter.
        pydantic_args = models.SemanticSearchConportArgs(
            workspace_id=workspace_id,
            query_text=query_text,
            top_k=top_k,
            filter_item_types=filter_item_types,
            filter_tags_include_any=filter_tags_include_any,
            filter_tags_include_all=filter_tags_include_all,
            filter_custom_data_categories=filter_custom_data_categories
        )
        # Ensure the handler is awaited if it's async
        return await mcp_handlers.handle_semantic_search_conport(pydantic_args)
    except exceptions.ContextPortalError as e: # Specific app errors
        log.error(f"Error in semantic_search_conport handler: {e}")
        raise
    except ValueError as e: # Catch Pydantic validation errors
        log.error(f"Validation error for semantic_search_conport: {e}. Args: workspace_id={workspace_id}, query_text='{query_text}'")
        raise exceptions.ContextPortalError(f"Invalid arguments for semantic_search_conport: {e}")
    except Exception as e: # Catch-all for other unexpected errors
        log.error(f"Unexpected error processing args for semantic_search_conport: {e}. Args: workspace_id={workspace_id}, query_text='{query_text}'")
        raise exceptions.ContextPortalError(f"Server error processing semantic_search_conport: {type(e).__name__} - {e}")

<<<<<<< HEAD
@conport_mcp.tool(name="initialize_ollama_session", description="Initialize ConPort session optimized for Ollama KV-cache.")
async def tool_initialize_ollama_session(
    workspace_id: Annotated[str, Field(description="Identifier for the workspace (e.g., absolute path)")],
    ctx: Context
) -> Dict[str, Any]:
    try:
        pydantic_args = models.InitializeOllamaSessionArgs(workspace_id=workspace_id)
        return mcp_handlers.handle_initialize_ollama_session(pydantic_args)
    except exceptions.ContextPortalError as e:
        log.error(f"Error in initialize_ollama_session handler: {e}")
        raise
    except Exception as e:
        log.error(f"Error processing args for initialize_ollama_session: {e}. Args: workspace_id={workspace_id}")
        raise exceptions.ContextPortalError(f"Server error processing initialize_ollama_session: {type(e).__name__}")

@conport_mcp.tool(name="get_cache_performance", description="Monitor Ollama cache optimization performance.")
async def tool_get_cache_performance(
    workspace_id: Annotated[str, Field(description="Identifier for the workspace (e.g., absolute path)")],
    ctx: Context,
    session_id: Annotated[Optional[str], Field(description="Optional session ID to filter performance metrics")] = None
) -> Dict[str, Any]:
    try:
        pydantic_args = models.GetCachePerformanceArgs(
            workspace_id=workspace_id,
            session_id=session_id
        )
        return mcp_handlers.handle_get_cache_performance(pydantic_args)
    except exceptions.ContextPortalError as e:
        log.error(f"Error in get_cache_performance handler: {e}")
        raise
    except Exception as e:
        log.error(f"Error processing args for get_cache_performance: {e}. Args: workspace_id={workspace_id}")
        raise exceptions.ContextPortalError(f"Server error processing get_cache_performance: {type(e).__name__}")

# Mount the FastMCP SSE app to the FastAPI app at the /mcp path
# This will handle GET for SSE and POST for JSON-RPC client requests
app.mount("/mcp", conport_mcp.sse_app())
log.info("Mounted FastMCP app at /mcp")
=======
# Mount the FastMCP HTTP app to the FastAPI app at the /mcp path
# This will handle both GET and POST requests using modern HTTP transport
app.mount("/mcp", conport_mcp.http_app())
log.info("Mounted FastMCP HTTP app at /mcp")
>>>>>>> 8212f253

# Keep a simple root endpoint for health checks or basic info
@app.get("/")
async def read_root():
    return {"message": "ConPort MCP Server is running. MCP endpoint at /mcp"}

# Determine the absolute path to the root of the ConPort server project
# Assumes this script (main.py) is at src/context_portal_mcp/main.py
CONPORT_SERVER_ROOT_DIR = Path(os.path.abspath(os.path.join(os.path.dirname(os.path.abspath(__file__)), '..', '..')))
log.info(f"ConPort Server Root Directory identified as: {CONPORT_SERVER_ROOT_DIR}")
def main_logic(sys_args=None):
    """
    Configures and runs the ConPort server (HTTP mode via Uvicorn).
    The actual MCP logic is handled by the FastMCP instance mounted on the FastAPI app.
    """
    parser = argparse.ArgumentParser(description="ConPort MCP Server (FastMCP/HTTP)")
    parser.add_argument(
        "--host",
        type=str,
        default="127.0.0.1",
        help="Host to bind the HTTP server to (default: 127.0.0.1)"
    )
    parser.add_argument(
        "--port",
        type=int,
        default=8000,
        help="Port to bind the HTTP server to (default: 8000)"
    )
    # --workspace_id is not directly used by uvicorn.run for the app itself,
    # but it's good for the CLI to accept it for consistency if an IDE launches it.
    # The actual workspace_id is handled per-request by FastMCP tools.
    parser.add_argument(
        "--workspace_id",
        type=str,
        required=False, # No longer strictly required for server startup itself
        help="Optional: Default workspace ID (primarily for IDE launch context, tool calls still need it)."
    )
    # The --mode argument might be deprecated if FastMCP only runs HTTP this way,
    # or we add a condition here to call conport_mcp.run(transport="stdio")
    parser.add_argument(
        "--mode",
        choices=["http", "stdio"], # Add http, stdio might be handled by FastMCP directly
        default="http",
        help="Server communication mode (default: http for FastMCP mounted app)"
    )
    parser.add_argument(
        "--log-file",
        type=str,
        default=None,
        help="Path to a file where logs should be written. If not provided, logs go to stderr."
    )
    parser.add_argument(
        "--log-level",
        type=str,
        default="INFO",
        choices=["DEBUG", "INFO", "WARNING", "ERROR", "CRITICAL"],
        help="Set the logging level."
    )

    args = parser.parse_args(args=sys_args)
    log.info(f"Parsed CLI args: {args}")

    # Set the root logger level based on CLI argument
    root_logger.setLevel(getattr(logging, args.log_level.upper()))

    # Add file handler if log_file is specified
    if args.log_file:
        try:
            # Ensure the directory exists
            log_dir = os.path.dirname(args.log_file)
            if log_dir and not os.path.exists(log_dir):
                os.makedirs(log_dir, exist_ok=True)

            # Use RotatingFileHandler to prevent log files from growing indefinitely
            file_handler = logging.handlers.RotatingFileHandler(
                args.log_file,
                maxBytes=10 * 1024 * 1024,  # 10 MB
                backupCount=5              # Keep up to 5 backup files
            )
            file_handler.setFormatter(logging.Formatter(log_format))
            root_logger.addHandler(file_handler)
            log.info(f"Logging to file: {args.log_file}")
        except Exception as e:
            log.error(f"Failed to set up file logging to {args.log_file}: {e}")

    if args.mode == "http":
        log.info(f"Starting ConPort HTTP server (via FastMCP) on {args.host}:{args.port}")
        # The FastAPI `app` (with FastMCP mounted) is run by Uvicorn
        uvicorn.run(app, host=args.host, port=args.port)
    elif args.mode == "stdio":
        log.info(f"Starting ConPort in STDIO mode using FastMCP for initial CLI arg workspace_id: {args.workspace_id}")

        effective_workspace_id = args.workspace_id
        if args.workspace_id == "${workspaceFolder}":
            # import os # Moved to top-level imports
            current_cwd = os.getcwd()
            warning_msg = (
                f"MAIN.PY: WARNING - Workspace ID was literally '${{workspaceFolder}}'. "
                f"This variable was not expanded by the client IDE. "
                f"Falling back to current working directory as workspace_id: {current_cwd}. "
                f"Ensure CWD in MCP config ('{current_cwd}') is the correct project workspace."
            )
            log.warning(warning_msg)
            effective_workspace_id = current_cwd

        try:
            # from src.context_portal_mcp.core.config import get_database_path # Import happens at module level
            # Call the provisioning function at server startup
            ensure_alembic_files_exist(Path(effective_workspace_id))
            # get_database_path(effective_workspace_id) # EARLY VALIDATION REMOVED - Path validation and dir creation will occur on first DB use.

            if not effective_workspace_id or not os.path.isdir(effective_workspace_id): # Basic check if path is a directory
                 log.error(f"STDIO mode: effective_workspace_id ('{effective_workspace_id}') is not a valid directory. Please ensure client provides a correct absolute path or sets 'cwd' appropriately if using '${{workspaceFolder}}'.")
                 sys.exit(1)

            log.info(f"STDIO mode: Using effective_workspace_id '{effective_workspace_id}'. Database directory will be created on first actual DB use.")
        except Exception as e: # Catch any other unexpected errors during this initial workspace_id handling
            log.error(f"Unexpected error processing effective_workspace_id '{effective_workspace_id}' in STDIO mode setup: {e}")
            sys.exit(1)

        # Note: The `FastMCP.run()` method is synchronous and will block until the server stops.
        # It requires the `mcp[cli]` extra to be installed for `mcp.server.stdio.run_server_stdio`.
        try:
            # The `settings` attribute on FastMCP can be used to pass runtime config.
            # However, `workspace_id` is not a standard FastMCP setting for `run()`.
            # It's expected to be part of the tool call parameters.
            # The primary role of --workspace_id for stdio here is for the IDE's launch config.
            conport_mcp.run(transport="stdio")
        except Exception as e:
            log.exception("Error running FastMCP in STDIO mode")
            sys.exit(1)

    else:
        log.error(f"Unsupported mode: {args.mode}")
        sys.exit(1)

def cli_entry_point():
    """Entry point for the 'conport-server' command-line script."""
    log.info("ConPort MCP Server CLI entry point called.")
    main_logic()

if __name__ == "__main__":
    cli_entry_point()<|MERGE_RESOLUTION|>--- conflicted
+++ resolved
@@ -855,7 +855,6 @@
         log.error(f"Unexpected error processing args for semantic_search_conport: {e}. Args: workspace_id={workspace_id}, query_text='{query_text}'")
         raise exceptions.ContextPortalError(f"Server error processing semantic_search_conport: {type(e).__name__} - {e}")
 
-<<<<<<< HEAD
 @conport_mcp.tool(name="initialize_ollama_session", description="Initialize ConPort session optimized for Ollama KV-cache.")
 async def tool_initialize_ollama_session(
     workspace_id: Annotated[str, Field(description="Identifier for the workspace (e.g., absolute path)")],
@@ -890,16 +889,10 @@
         log.error(f"Error processing args for get_cache_performance: {e}. Args: workspace_id={workspace_id}")
         raise exceptions.ContextPortalError(f"Server error processing get_cache_performance: {type(e).__name__}")
 
-# Mount the FastMCP SSE app to the FastAPI app at the /mcp path
-# This will handle GET for SSE and POST for JSON-RPC client requests
-app.mount("/mcp", conport_mcp.sse_app())
-log.info("Mounted FastMCP app at /mcp")
-=======
 # Mount the FastMCP HTTP app to the FastAPI app at the /mcp path
 # This will handle both GET and POST requests using modern HTTP transport
 app.mount("/mcp", conport_mcp.http_app())
 log.info("Mounted FastMCP HTTP app at /mcp")
->>>>>>> 8212f253
 
 # Keep a simple root endpoint for health checks or basic info
 @app.get("/")
