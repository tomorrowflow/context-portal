"""Functions implementing the logic for each MCP tool."""

import logging
import os
from pathlib import Path
import json
import re # For markdown parsing
import hashlib
from typing import Dict, Any, List, Optional
from datetime import datetime, timezone # Added missing import

from pydantic import ValidationError

from ..db import database as db
from ..db import models
from ..core.exceptions import ToolArgumentError, DatabaseError, ContextPortalError
from ..core import embedding_service # Added for semantic search
from ..db import vector_store_service # Added for semantic search

log = logging.getLogger(__name__)

# --- Tool Handler Functions ---

def handle_get_product_context(args: models.GetContextArgs) -> Dict[str, Any]:
    """
    Handles the 'get_product_context' MCP tool.
    Assumes 'args' is an already validated Pydantic model instance.
    """
    try:
        context_model = db.get_product_context(args.workspace_id)
        return context_model.content
    except DatabaseError as e:
        raise ContextPortalError(f"Database error getting product context: {e}")
    except Exception as e:
        # Log the full error for debugging if it's truly unexpected
        log.exception(f"Unexpected error in get_product_context for workspace {args.workspace_id}")
        raise ContextPortalError(f"Unexpected error in get_product_context: {e}")

def handle_update_product_context(args: models.UpdateContextArgs) -> Dict[str, Any]:
    """
    Handles the 'update_product_context' MCP tool.
    Assumes 'args' is an already validated Pydantic model instance.
    Returns a success message dictionary.
    """
    try:
        # The Pydantic model 'args' (UpdateContextArgs) now handles validation
        # for 'content' vs 'patch_content'.
        # The database function 'db.update_product_context' now expects UpdateContextArgs.
        db.update_product_context(args.workspace_id, args)
        # FastMCP expects direct results. A status message is a reasonable result.
        return {"status": "success", "message": "Product context updated successfully."}
    except ValidationError as e: # Should not happen if FastMCP validates schema, but good for direct calls
         raise ToolArgumentError(f"Invalid content structure: {e}")
    except DatabaseError as e:
        raise ContextPortalError(f"Database error updating product context: {e}")
    except Exception as e:
        log.exception(f"Unexpected error in update_product_context for workspace {args.workspace_id}")
        raise ContextPortalError(f"Unexpected error in update_product_context: {e}")

def handle_log_decision(args: models.LogDecisionArgs) -> Dict[str, Any]:
    """
    Handles the 'log_decision' MCP tool.
    Assumes 'args' is an already validated Pydantic model instance.
    Returns the logged decision as a dictionary.
    """
    try:
        decision_to_log = models.Decision(
            summary=args.summary,
            rationale=args.rationale,
            implementation_details=args.implementation_details,
            tags=args.tags
            # Timestamp is added automatically by the Pydantic model's default_factory
        )
        logged_decision = db.log_decision(args.workspace_id, decision_to_log)

        # --- Add to Vector Store ---
        if logged_decision and logged_decision.id is not None:
            try:
                text_to_embed = f"Decision Summary: {logged_decision.summary}\n"
                if logged_decision.rationale:
                    text_to_embed += f"Rationale: {logged_decision.rationale}\n"
                if logged_decision.implementation_details:
                    text_to_embed += f"Implementation Details: {logged_decision.implementation_details}"

                vector = embedding_service.get_embedding(text_to_embed.strip())

                metadata_for_vector = {
                    "conport_item_id": str(logged_decision.id),
                    "conport_item_type": "decision",
                    "summary": logged_decision.summary,
                    "timestamp_created": logged_decision.timestamp.isoformat(),
                    "tags": ", ".join(logged_decision.tags) if logged_decision.tags else None
                }
                vector_store_service.upsert_item_embedding(
                    workspace_id=args.workspace_id,
                    item_type="decision",
                    item_id=str(logged_decision.id),
                    vector=vector,
                    metadata=metadata_for_vector
                )
                log.info(f"Successfully generated and stored embedding for decision ID {logged_decision.id}")
            except Exception as e_embed:
                log.error(f"Failed to generate/store embedding for decision ID {logged_decision.id}: {e_embed}", exc_info=True)
        # --- End Add to Vector Store ---

        return logged_decision.model_dump(mode='json')
    except DatabaseError as e:
        raise ContextPortalError(f"Database error logging decision: {e}")
    except Exception as e:
        log.exception(f"Unexpected error in log_decision for workspace {args.workspace_id}")
        raise ContextPortalError(f"Unexpected error in log_decision: {e}")

# --- Added handlers --- # This comment might be outdated, these are just more handlers

def handle_get_decisions(args: models.GetDecisionsArgs) -> List[Dict[str, Any]]:
    """
    Handles the 'get_decisions' MCP tool.
    Assumes 'args' is an already validated Pydantic model instance.
    Returns a list of decision dictionaries.
    """
    try:
        decisions_list = db.get_decisions(
            args.workspace_id,
            limit=args.limit,
            tags_filter_include_all=args.tags_filter_include_all,
            tags_filter_include_any=args.tags_filter_include_any
        )
        return [d.model_dump(mode='json') for d in decisions_list]
    except DatabaseError as e:
        raise ContextPortalError(f"Database error getting decisions: {e}")
    except Exception as e:
        log.exception(f"Unexpected error in get_decisions for workspace {args.workspace_id}")
        raise ContextPortalError(f"Unexpected error in get_decisions: {e}")

def handle_search_decisions_fts(args: models.SearchDecisionsArgs) -> List[Dict[str, Any]]:
    """
    Handles the 'search_decisions_fts' MCP tool.
    Assumes 'args' is an already validated Pydantic model instance.
    Returns a list of decision dictionaries.
    """
    try:
        decisions_list = db.search_decisions_fts(
            args.workspace_id,
            query_term=args.query_term,
            limit=args.limit
        )
        return [d.model_dump(mode='json') for d in decisions_list]
    except DatabaseError as e:
        raise ContextPortalError(f"Database error searching decisions: {e}")
    except Exception as e:
        log.exception(f"Unexpected error in search_decisions_fts for workspace {args.workspace_id}")
        raise ContextPortalError(f"Unexpected error in search_decisions_fts: {e}")

def handle_get_active_context(args: models.GetContextArgs) -> Dict[str, Any]:
    """
    Handles the 'get_active_context' MCP tool.
    Assumes 'args' is an already validated Pydantic model instance.
    """
    try:
        context_model = db.get_active_context(args.workspace_id)
        return context_model.content
    except DatabaseError as e:
        raise ContextPortalError(f"Database error getting active context: {e}")
    except Exception as e:
        log.exception(f"Unexpected error in get_active_context for workspace {args.workspace_id}")
        raise ContextPortalError(f"Unexpected error in get_active_context: {e}")

def handle_update_active_context(args: models.UpdateContextArgs) -> Dict[str, Any]:
    """
    Handles the 'update_active_context' MCP tool.
    Assumes 'args' is an already validated Pydantic model instance.
    Returns a success message dictionary.
    """
    try:
        # The Pydantic model 'args' (UpdateContextArgs) now handles validation
        # for 'content' vs 'patch_content'.
        # The database function 'db.update_active_context' now expects UpdateContextArgs.
        db.update_active_context(args.workspace_id, args)
        return {"status": "success", "message": "Active context updated successfully."}
    except ValidationError as e: # Should not happen if FastMCP validates
         raise ToolArgumentError(f"Invalid content structure: {e}")
    except DatabaseError as e:
        raise ContextPortalError(f"Database error updating active context: {e}")
    except Exception as e:
        log.exception(f"Unexpected error in update_active_context for workspace {args.workspace_id}")
        raise ContextPortalError(f"Unexpected error in update_active_context: {e}")

def handle_log_progress(args: models.LogProgressArgs) -> Dict[str, Any]:
    """
    Handles the 'log_progress' MCP tool.
    Assumes 'args' is an already validated Pydantic model instance.
    Returns the logged progress entry as a dictionary.
    """
    try:
        progress_to_log = models.ProgressEntry(
            status=args.status,
            description=args.description,
            parent_id=args.parent_id
            # linked_item_type and linked_item_id are not part of ProgressEntry model itself
        )
        logged_progress = db.log_progress(args.workspace_id, progress_to_log)

        # If linking information is provided, create the link
        if args.linked_item_type and args.linked_item_id and logged_progress.id is not None:
            try:
                link_to_create = models.ContextLink(
                    source_item_type="progress_entry", # The progress entry is the source
                    source_item_id=str(logged_progress.id), # ID of the newly created progress entry
                    target_item_type=args.linked_item_type,
                    target_item_id=args.linked_item_id,
                    relationship_type=args.link_relationship_type, # Use the relationship type from args
                    description=f"Progress entry '{logged_progress.description[:30]}...' automatically linked."
                )
                db.log_context_link(args.workspace_id, link_to_create)
                log.info(f"Automatically linked progress entry ID {logged_progress.id} to {args.linked_item_type} ID {args.linked_item_id}")
            except Exception as link_e:
                # Log the linking error but don't let it fail the whole progress logging
                log.error(f"Failed to automatically link progress entry ID {logged_progress.id} for workspace {args.workspace_id}: {link_e}")
                # Optionally, add this error to the response if the MCP tool schema supports it

        # --- Add to Vector Store ---
        if logged_progress and logged_progress.id is not None:
            try:
                text_to_embed = f"Progress: {logged_progress.status} - {logged_progress.description}"

                vector = embedding_service.get_embedding(text_to_embed.strip())

                metadata_for_vector = {
                    "conport_item_id": str(logged_progress.id),
                    "conport_item_type": "progress_entry",
                    "status": logged_progress.status,
                    "description_snippet": logged_progress.description[:100], # Snippet for quick view
                    "timestamp_created": logged_progress.timestamp.isoformat(),
                    "parent_id": str(logged_progress.parent_id) if logged_progress.parent_id else None
                }
                vector_store_service.upsert_item_embedding(
                    workspace_id=args.workspace_id,
                    item_type="progress_entry",
                    item_id=str(logged_progress.id),
                    vector=vector,
                    metadata=metadata_for_vector
                )
                log.info(f"Successfully generated and stored embedding for progress entry ID {logged_progress.id}")
            except Exception as e_embed:
                log.error(f"Failed to generate/store embedding for progress entry ID {logged_progress.id}: {e_embed}", exc_info=True)
        # --- End Add to Vector Store ---

        return logged_progress.model_dump(mode='json')
    except DatabaseError as e:
        raise ContextPortalError(f"Database error logging progress: {e}")
    except Exception as e:
        log.exception(f"Unexpected error in log_progress for workspace {args.workspace_id}")
        raise ContextPortalError(f"Unexpected error in log_progress: {e}")

def handle_get_progress(args: models.GetProgressArgs) -> List[Dict[str, Any]]:
    """
    Handles the 'get_progress' MCP tool.
    Assumes 'args' is an already validated Pydantic model instance.
    Returns a list of progress entry dictionaries.
    """
    try:
        progress_list = db.get_progress(
            args.workspace_id,
            status_filter=args.status_filter,
            parent_id_filter=args.parent_id_filter,
            limit=args.limit
        )
        return [p.model_dump(mode='json') for p in progress_list]
    except DatabaseError as e:
        raise ContextPortalError(f"Database error getting progress: {e}")
    except Exception as e:
        log.exception(f"Unexpected error in get_progress for workspace {args.workspace_id}")
        raise ContextPortalError(f"Unexpected error in get_progress: {e}")

def handle_update_progress(args: models.UpdateProgressArgs) -> Dict[str, Any]:
    """
    Handles the 'update_progress' MCP tool.
    Assumes 'args' is an already validated Pydantic model instance.
    Returns a status message dictionary.
    """
    try:
        updated = db.update_progress_entry(args.workspace_id, args)

        if updated:
            # --- Update Vector Store ---
            # Re-embedding on update requires fetching the full, updated entry from the DB
            # to get the complete description and status for the vector.
            # This requires a db.get_progress_entry_by_id function, which is not yet implemented.
            # For now, we will skip re-embedding on update and log a warning.
            # A future enhancement would be to implement db.get_progress_entry_by_id
            # and then call vector_store_service.upsert_item_embedding here.
            log.warning(f"Vector store update skipped for progress entry ID {args.progress_id} on update. Requires db.get_progress_entry_by_id for accurate re-embedding.")
            # --- End Update Vector Store ---

            return {"status": "success", "message": f"Progress entry ID {args.progress_id} updated successfully."}
        else:
            return {"status": "success", "message": f"Progress entry ID {args.progress_id} not found for update."}
    except ValueError as e: # Catch validation errors from the handler/db call
         raise ToolArgumentError(str(e))
    except DatabaseError as e:
        raise ContextPortalError(f"Database error updating progress entry ID {args.progress_id}: {e}")
    except Exception as e:
        log.exception(f"Unexpected error in handle_update_progress for workspace {args.workspace_id}, ID {args.progress_id}")
        raise ContextPortalError(f"Unexpected error updating progress entry: {e}")

def handle_delete_progress_by_id(args: models.DeleteProgressByIdArgs) -> Dict[str, Any]:
    """
    Handles the 'delete_progress_by_id' MCP tool.
    Deletes a progress entry by its ID.
    """
    try:
        deleted_from_db = db.delete_progress_entry_by_id(args.workspace_id, args.progress_id)

        if deleted_from_db:
            try:
                # --- Delete from Vector Store ---
                vector_store_service.delete_item_embedding(
                    workspace_id=args.workspace_id,
                    item_type="progress_entry",
                    item_id=str(args.progress_id)
                )
                log.info(f"Successfully deleted embedding for progress entry ID {args.progress_id}")
                # --- End Delete from Vector Store ---
                return {"status": "success", "message": f"Progress entry ID {args.progress_id} and its embedding deleted successfully."}
            except Exception as e_vec_del:
                log.error(f"Failed to delete embedding for progress entry ID {args.progress_id} (DB record was deleted): {e_vec_del}", exc_info=True)
                # Return success for DB deletion but acknowledge embedding deletion failure.
                return {
                    "status": "partial_success",
                    "message": f"Progress entry ID {args.progress_id} deleted from database, but failed to delete its embedding: {e_vec_del}"
                }
        else:
            # This case means the ID was valid (e.g. integer) but not found in DB.
            # No need to attempt vector deletion if not found in DB.
            return {"status": "success", "message": f"Progress entry ID {args.progress_id} not found in database."}
    except DatabaseError as e:
        raise ContextPortalError(f"Database error deleting progress entry ID {args.progress_id}: {e}")
    except Exception as e:
        log.exception(f"Unexpected error in handle_delete_progress_by_id for workspace {args.workspace_id}, ID {args.progress_id}")
        raise ContextPortalError(f"Unexpected error deleting progress entry: {e}")

def handle_log_system_pattern(args: models.LogSystemPatternArgs) -> Dict[str, Any]:
    """
    Handles the 'log_system_pattern' MCP tool.
    Assumes 'args' is an already validated Pydantic model instance.
    Returns the logged system pattern as a dictionary.
    """
    try:
        pattern_to_log = models.SystemPattern(name=args.name, description=args.description, tags=args.tags)
        logged_pattern = db.log_system_pattern(args.workspace_id, pattern_to_log)

        # --- Add to Vector Store ---
        if logged_pattern and logged_pattern.id is not None:
            try:
                text_to_embed = f"System Pattern: {logged_pattern.name}\nDescription: {logged_pattern.description if logged_pattern.description else ''}"

                vector = embedding_service.get_embedding(text_to_embed.strip())

                metadata_for_vector = {
                    "conport_item_id": str(logged_pattern.id),
                    "conport_item_type": "system_pattern",
                    "name": logged_pattern.name,
                    "timestamp_created": logged_pattern.timestamp.isoformat(), # Assuming SystemPattern has a timestamp
                    "tags": ", ".join(logged_pattern.tags) if logged_pattern.tags else None
                }
                vector_store_service.upsert_item_embedding(
                    workspace_id=args.workspace_id,
                    item_type="system_pattern",
                    item_id=str(logged_pattern.id),
                    vector=vector,
                    metadata=metadata_for_vector
                )
                log.info(f"Successfully generated and stored embedding for system pattern ID {logged_pattern.id}")
            except Exception as e_embed:
                log.error(f"Failed to generate/store embedding for system pattern ID {logged_pattern.id}: {e_embed}", exc_info=True)
        # --- End Add to Vector Store ---

        return logged_pattern.model_dump(mode='json')
    except DatabaseError as e:
        raise ContextPortalError(f"Database error logging system pattern: {e}")
    except Exception as e:
        log.exception(f"Unexpected error in log_system_pattern for workspace {args.workspace_id}")
        raise ContextPortalError(f"Unexpected error in log_system_pattern: {e}")

def handle_get_system_patterns(args: models.GetSystemPatternsArgs) -> List[Dict[str, Any]]:
    """
    Handles the 'get_system_patterns' MCP tool.
    Assumes 'args' is an already validated Pydantic model instance.
    Returns a list of system pattern dictionaries.
    """
    try:
        patterns_list = db.get_system_patterns(
            args.workspace_id,
            tags_filter_include_all=args.tags_filter_include_all,
            tags_filter_include_any=args.tags_filter_include_any
        )
        return [p.model_dump(mode='json') for p in patterns_list]
    except DatabaseError as e:
        raise ContextPortalError(f"Database error getting system patterns: {e}")
    except Exception as e:
        log.exception(f"Unexpected error in get_system_patterns for workspace {args.workspace_id}")
        raise ContextPortalError(f"Unexpected error in get_system_patterns: {e}")

def handle_get_conport_schema(args: models.GetConportSchemaArgs) -> Dict[str, Dict[str, Any]]:
    """
    Handles the 'get_conport_schema' MCP tool.
    Retrieves the JSON schema for all registered ConPort tools.
    Assumes 'args' is an already validated Pydantic model instance.
    """
    try:
        log.info(f"Handling get_conport_schema for workspace {args.workspace_id}")
        tool_schemas: Dict[str, Dict[str, Any]] = {}
        for tool_name, model_class in models.TOOL_ARG_MODELS.items():
            # Ensure model_class is a Pydantic BaseModel before calling model_json_schema
            if hasattr(model_class, 'model_json_schema') and callable(model_class.model_json_schema):
                tool_schemas[tool_name] = model_class.model_json_schema()
            else:
                # This case should ideally not happen if TOOL_ARG_MODELS is correctly populated
                log.warning(f"Model class for tool '{tool_name}' is not a Pydantic model or does not have 'model_json_schema' method.")
                tool_schemas[tool_name] = {"error": "Schema not available"}

        return tool_schemas
    except Exception as e:
        log.exception(f"Unexpected error in get_conport_schema for workspace {args.workspace_id}")
        # Return a more structured error if possible, or a generic one
        raise ContextPortalError(f"Unexpected error retrieving ConPort schema: {e}")

def handle_get_recent_activity_summary(args: models.GetRecentActivitySummaryArgs) -> Dict[str, Any]:
    """
    Handles the 'get_recent_activity_summary' MCP tool.
    Retrieves a summary of recent activity from the database.
    """
    try:
        log.info(f"Handling get_recent_activity_summary for workspace {args.workspace_id} with args: {args.model_dump_json()}")
        summary_data = db.get_recent_activity_summary_data(
            workspace_id=args.workspace_id,
            hours_ago=args.hours_ago,
            since_timestamp=args.since_timestamp,
            limit_per_type=args.limit_per_type if args.limit_per_type is not None else 5 # Ensure default if None
        )
        return summary_data
    except DatabaseError as e:
        log.error(f"Database error in get_recent_activity_summary for workspace {args.workspace_id}: {e}")
        raise ContextPortalError(f"Database error retrieving recent activity: {e}")
    except Exception as e:
        log.exception(f"Unexpected error in get_recent_activity_summary for workspace {args.workspace_id}")
        raise ContextPortalError(f"Unexpected error retrieving recent activity: {e}")

def handle_log_custom_data_with_cache_hint(args: models.LogCustomDataWithCacheHintArgs) -> Dict[str, Any]:
    """
    Handles the 'log_custom_data_with_cache_hint' MCP tool.
    Enhanced custom data logging with cache optimization suggestions.
    Implements the logic from lines 280-318 in kv_cache.md.
    """
    try:
        # Auto-suggest caching for large content
        content_size = len(json.dumps(args.value))
        auto_suggest_cache = content_size > 1500 and args.suggest_caching is None
        
        metadata = {}
        if args.cache_hint is not None:
            metadata["cache_hint"] = args.cache_hint
        elif auto_suggest_cache:
            metadata["cache_suggestion"] = True
            metadata["content_size"] = content_size
        
        # Calculate cache score
        cache_score = calculate_content_cache_score(args.value, args.category, args.key)
        
        # Create the custom data model
        data_to_log = models.CustomData(
            category=args.category,
            key=args.key,
            value=args.value,
            metadata=metadata,
            cache_score=cache_score
        )

        # Log the data using standard function
        logged_data = db.log_custom_data(args.workspace_id, data_to_log)

        # --- Add to Vector Store ---
        if logged_data and logged_data.id is not None:
            # Only embed if value is string-like or can be reasonably converted to text
            text_to_embed = None
            if isinstance(logged_data.value, str):
                text_to_embed = logged_data.value
            elif isinstance(logged_data.value, (dict, list)):
                try:
                    # Simple JSON string representation for dict/list
                    text_to_embed = json.dumps(logged_data.value)
                except TypeError:
                    log.warning(f"Custom data value for {logged_data.category}/{logged_data.key} is not JSON serializable for embedding.")

            if text_to_embed:
                # Add category and key to text for better contextual embedding
                contextual_text_to_embed = f"Category: {logged_data.category}\nKey: {logged_data.key}\nValue: {text_to_embed}"
                try:
                    vector = embedding_service.get_embedding(contextual_text_to_embed.strip())

                    metadata_for_vector = {
                        "conport_item_id": str(logged_data.id),
                        "conport_item_type": "custom_data",
                        "category": logged_data.category,
                        "key": logged_data.key,
                        "timestamp_created": logged_data.timestamp.isoformat(),
                    }
                    # Add metadata from CustomData if it exists and is simple
                    if hasattr(logged_data, 'metadata') and isinstance(logged_data.metadata, dict):
                         for k, v in logged_data.metadata.items():
                            if isinstance(v, (str, int, float, bool)): # Only simple types for Chroma metadata
                                metadata_for_vector[f"custom_meta_{k}"] = str(v)

                    vector_store_service.upsert_item_embedding(
                        workspace_id=args.workspace_id,
                        item_type="custom_data",
                        item_id=str(logged_data.id),
                        vector=vector,
                        metadata=metadata_for_vector
                    )
                    log.info(f"Successfully generated and stored embedding for custom_data ID {logged_data.id} ({logged_data.category}/{logged_data.key})")
                except Exception as e_embed:
                    log.error(f"Failed to generate/store embedding for custom_data ID {logged_data.id} ({logged_data.category}/{logged_data.key}): {e_embed}", exc_info=True)
            else:
                log.debug(f"Skipping embedding for custom_data ID {logged_data.id} ({logged_data.category}/{logged_data.key}) as value is not text-like.")
        # --- End Add to Vector Store ---

        result = logged_data.model_dump(mode='json')
        
        # Return suggestion if applicable
        if auto_suggest_cache and args.cache_hint is None:
            result["cache_suggestion"] = {
                "recommended": True,
                "reason": f"Large content ({content_size} chars) suitable for caching",
                "estimated_tokens": estimate_tokens(args.value),
                "cache_score": cache_score
            }
        
        return result
    except DatabaseError as e:
        raise ContextPortalError(f"Database error logging custom data with cache hint: {e}")
    except Exception as e:
        log.exception(f"Unexpected error in log_custom_data_with_cache_hint for workspace {args.workspace_id}")
        raise ContextPortalError(f"Unexpected error in log_custom_data_with_cache_hint: {e}")

def handle_log_custom_data(args: models.LogCustomDataArgs) -> Dict[str, Any]:
    """
    Handles the 'log_custom_data' MCP tool.
    Updated to use the enhanced database schema with metadata and cache_score.
    Maintains backward compatibility.
    """
    try:
        # Calculate cache score for enhanced schema support
        cache_score = calculate_content_cache_score(args.value, args.category, args.key)
        
        data_to_log = models.CustomData(
            category=args.category,
            key=args.key,
            value=args.value,
            metadata=getattr(args, 'metadata', None),
            cache_score=cache_score
        )

        logged_data = db.log_custom_data(args.workspace_id, data_to_log)

        # --- Add to Vector Store ---
        if logged_data and logged_data.id is not None:
            # Only embed if value is string-like or can be reasonably converted to text
            text_to_embed = None
            if isinstance(logged_data.value, str):
                text_to_embed = logged_data.value
            elif isinstance(logged_data.value, (dict, list)):
                try:
                    # Simple JSON string representation for dict/list
                    text_to_embed = json.dumps(logged_data.value)
                except TypeError:
                    log.warning(f"Custom data value for {logged_data.category}/{logged_data.key} is not JSON serializable for embedding.")

            if text_to_embed:
                # Add category and key to text for better contextual embedding
                contextual_text_to_embed = f"Category: {logged_data.category}\nKey: {logged_data.key}\nValue: {text_to_embed}"
                try:
                    vector = embedding_service.get_embedding(contextual_text_to_embed.strip())

                    metadata_for_vector = {
                        "conport_item_id": str(logged_data.id),
                        "conport_item_type": "custom_data",
                        "category": logged_data.category,
                        "key": logged_data.key,
                        "timestamp_created": logged_data.timestamp.isoformat(),
                        # "value_type": str(type(logged_data.value).__name__) # Could be useful metadata
                    }
                    # Add metadata from CustomData if it exists and is simple
                    if hasattr(logged_data, 'metadata') and isinstance(logged_data.metadata, dict):
                         for k, v in logged_data.metadata.items():
                            if isinstance(v, (str, int, float, bool)): # Only simple types for Chroma metadata
                                metadata_for_vector[f"custom_meta_{k}"] = str(v)

                    vector_store_service.upsert_item_embedding(
                        workspace_id=args.workspace_id,
                        item_type="custom_data",
                        item_id=str(logged_data.id), # Using internal DB ID as part of Chroma ID
                        vector=vector,
                        metadata=metadata_for_vector
                    )
                    log.info(f"Successfully generated and stored embedding for custom_data ID {logged_data.id} ({logged_data.category}/{logged_data.key})")
                except Exception as e_embed:
                    log.error(f"Failed to generate/store embedding for custom_data ID {logged_data.id} ({logged_data.category}/{logged_data.key}): {e_embed}", exc_info=True)
            else:
                log.debug(f"Skipping embedding for custom_data ID {logged_data.id} ({logged_data.category}/{logged_data.key}) as value is not text-like.")
        # --- End Add to Vector Store ---

        return logged_data.model_dump(mode='json')
    except DatabaseError as e:
        raise ContextPortalError(f"Database error logging custom data: {e}")
    except Exception as e:
        log.exception(f"Unexpected error in log_custom_data for workspace {args.workspace_id}")
        raise ContextPortalError(f"Unexpected error in log_custom_data: {e}")

def handle_get_custom_data(args: models.GetCustomDataArgs) -> List[Dict[str, Any]]:
    """
    Handles the 'get_custom_data' MCP tool.
    Assumes 'args' is an already validated Pydantic model instance.
    Returns a list of custom data entry dictionaries.
    """
    try:
        data_list = db.get_custom_data(args.workspace_id, category=args.category, key=args.key)
        return [d.model_dump(mode='json') for d in data_list]
    except ValueError as e: # From db function if key w/o category, or other validation
         raise ToolArgumentError(str(e)) # Pass specific error message
    except DatabaseError as e:
        raise ContextPortalError(f"Database error getting custom data: {e}")
    except Exception as e:
        log.exception(f"Unexpected error in get_custom_data for workspace {args.workspace_id}")
        raise ContextPortalError(f"Unexpected error in get_custom_data: {e}")

def handle_delete_custom_data(args: models.DeleteCustomDataArgs) -> Dict[str, Any]:
    """
    Handles the 'delete_custom_data' MCP tool.
    Assumes 'args' is an already validated Pydantic model instance.
    Returns a status message dictionary.
    """
    try:
        deleted = db.delete_custom_data(args.workspace_id, category=args.category, key=args.key)
        if deleted:
            return {"status": "success", "message": f"Custom data '{args.category}/{args.key}' deleted."}
        else:
            return {"status": "success", "message": f"Custom data '{args.category}/{args.key}' not found for deletion."}
    except DatabaseError as e:
        raise ContextPortalError(f"Database error deleting custom data: {e}")
    except Exception as e:
        log.exception(f"Unexpected error in delete_custom_data for workspace {args.workspace_id}")
        raise ContextPortalError(f"Unexpected error in delete_custom_data: {e}")

def handle_search_project_glossary_fts(args: models.SearchProjectGlossaryArgs) -> List[Dict[str, Any]]:
    """
    Handles the 'search_project_glossary_fts' MCP tool.
    Assumes 'args' is an already validated Pydantic model instance.
    Returns a list of glossary entry dictionaries.
    """
    try:
        glossary_entries = db.search_project_glossary_fts(
            args.workspace_id,
            query_term=args.query_term,
            limit=args.limit
        )
        return [entry.model_dump(mode='json') for entry in glossary_entries]
    except DatabaseError as e:
        raise ContextPortalError(f"Database error searching project glossary: {e}")
    except Exception as e:
        log.exception(f"Unexpected error in search_project_glossary_fts for workspace {args.workspace_id}")
        raise ContextPortalError(f"Unexpected error in search_project_glossary_fts: {e}")

def handle_search_custom_data_value_fts(args: models.SearchCustomDataValueArgs) -> List[Dict[str, Any]]:
    """
    Handles the 'search_custom_data_value_fts' MCP tool.
    Searches custom data entries using FTS, optionally filtered by category.
    """
    try:
        results = db.search_custom_data_value_fts(
            args.workspace_id,
            query_term=args.query_term,
            category_filter=args.category_filter,
            limit=args.limit
        )
        return [item.model_dump(mode='json') for item in results]
    except DatabaseError as e:
        raise ContextPortalError(f"Database error searching custom data values: {e}")
    except Exception as e:
        log.exception(f"Unexpected error in search_custom_data_value_fts for workspace {args.workspace_id}")
        raise ContextPortalError(f"Unexpected error searching custom data values: {e}")

# --- Semantic Search Handler ---

async def handle_semantic_search_conport(args: models.SemanticSearchConportArgs) -> List[Dict[str, Any]]:
    """
    Handles the 'semantic_search_conport' MCP tool.
    Performs a semantic search using embeddings and vector store, with optional metadata filters.
    """
    try:
        query_preview = args.query_text[:50] + "..." if len(args.query_text) > 50 else args.query_text
        log.info(f"Handling semantic_search_conport for workspace {args.workspace_id} with query: '{query_preview}'")

        query_vector = embedding_service.get_embedding(args.query_text)

        # Construct ChromaDB filters
        chroma_filters = {}
        and_conditions = []

        if args.filter_item_types:
            and_conditions.append({"conport_item_type": {"$in": args.filter_item_types}})

        if args.filter_tags_include_all:
            # For $all behavior with $contains, we need an $and for each tag
            tag_all_conditions = [{"tags": {"$contains": tag}} for tag in args.filter_tags_include_all]
            if tag_all_conditions:
                and_conditions.append({"$and": tag_all_conditions})

        if args.filter_tags_include_any:
            # For $or behavior with $contains
            tag_any_conditions = [{"tags": {"$contains": tag}} for tag in args.filter_tags_include_any]
            if tag_any_conditions:
                and_conditions.append({"$or": tag_any_conditions})

        if args.filter_custom_data_categories:
            # This filter is only meaningful if 'custom_data' is in item_types or no item_types are specified
            category_condition = {"category": {"$in": args.filter_custom_data_categories}}
            if args.filter_item_types and 'custom_data' in args.filter_item_types:
                and_conditions.append(category_condition)
            elif not args.filter_item_types: # If no item_type filter, apply category filter broadly (might hit non-custom-data items if they had 'category' metadata)
                 and_conditions.append(category_condition)

        if and_conditions:
            if len(and_conditions) == 1:
                chroma_filters = and_conditions[0]
            else:
                chroma_filters = {"$and": and_conditions}

        log.debug(f"ChromaDB query filters: {chroma_filters}")

        search_results = vector_store_service.query_vector_store(
            workspace_id=args.workspace_id,
            query_vector=query_vector,
            top_k=args.top_k,
            filters=chroma_filters if chroma_filters else None
        )

        # Process results: search_results is List[Dict] with 'chroma_doc_id', 'distance', 'metadata'
        # We need to potentially fetch full items from SQLite based on metadata.conport_item_id and conport_item_type
        # For now, just return the direct results from vector store, which includes metadata.
        # A more advanced version would re-hydrate with full SQLite objects.

        # Example of enriching results (conceptual, actual DB calls would be needed)
        enriched_results = []
        for res in search_results:
            meta = res.get("metadata", {})
            item_id = meta.get("conport_item_id")
            item_type = meta.get("conport_item_type")

            # Here you could fetch the full item from SQLite using item_id and item_type
            # For example:
            # if item_type == "decision" and item_id:
            #     full_item = db.get_decision_by_id(args.workspace_id, int(item_id)) # Assuming get_decision_by_id exists
            #     res["full_item_data"] = full_item.model_dump(mode='json') if full_item else None
            # else if item_type == "custom_data" and item_id:
            #     # For custom_data, ID is internal. Key and Category are in metadata.
            #     full_item_list = db.get_custom_data(args.workspace_id, category=meta.get("category"), key=meta.get("key"))
            #     if full_item_list:
            #         res["full_item_data"] = full_item_list[0].model_dump(mode='json')

            enriched_results.append(res) # For now, just pass through

        return enriched_results

    except RuntimeError as re: # Catch errors from embedding or vector store service
        log.error(f"Runtime error during semantic search: {re}", exc_info=True)
        raise ContextPortalError(f"Error during semantic search operation: {re}")
    except DatabaseError as dbe: # Catch errors from SQLite if enriching results
        log.error(f"Database error during semantic search result enrichment: {dbe}", exc_info=True)
        raise ContextPortalError(f"Database error processing semantic search results: {dbe}")
    except Exception as e:
        log.exception(f"Unexpected error in handle_semantic_search_conport for workspace {args.workspace_id}")
        raise ContextPortalError(f"Unexpected error during semantic search: {type(e).__name__}")

# --- Export Tool Handler ---

def _format_product_context_md(data: Dict[str, Any]) -> str:
    lines = ["# Product Context\n"]
    for key, value in data.items():
        heading = key.replace("_", " ").title()
        lines.append(f"## {heading}\n")
        if isinstance(value, str):
            lines.append(value.strip() + "\n")
        elif isinstance(value, list):
            for item in value:
                lines.append(f"*   {item}\n")
        else: # Fallback for other types
            lines.append(str(value) + "\n")
        lines.append("\n")
    return "".join(lines)

def _format_active_context_md(data: Dict[str, Any]) -> str:
    lines = ["# Active Context\n"]
    for key, value in data.items():
        heading = key.replace("_", " ").title()
        lines.append(f"## {heading}\n")
        if isinstance(value, str):
            lines.append(value.strip() + "\n")
        elif isinstance(value, list):
            for item in value:
                lines.append(f"*   {item}\n")
        else: # Fallback for other types
            lines.append(str(value) + "\n")
        lines.append("\n")
    return "".join(lines)

def _format_decisions_md(decisions: List[models.Decision]) -> str:
    lines = ["# Decision Log\n"]
    for dec in sorted(decisions, key=lambda x: x.timestamp, reverse=True):
        lines.append("\n---\n")
        lines.append("## Decision\n")
        lines.append(f"*   [{dec.timestamp.strftime('%Y-%m-%d %H:%M:%S')}] {dec.summary}\n")
        if dec.rationale:
            lines.append("\n## Rationale\n")
            lines.append(f"*   {dec.rationale}\n")
        if dec.implementation_details:
            lines.append("\n## Implementation Details\n")
            lines.append(f"*   {dec.implementation_details}\n")
    return "".join(lines)

def _format_progress_md(progress_entries: List[models.ProgressEntry]) -> str:
    lines = ["# Progress Log\n"]
    status_map = {"DONE": [], "IN_PROGRESS": [], "TODO": []}
    for entry in sorted(progress_entries, key=lambda x: x.timestamp, reverse=True):
        status_map.get(entry.status, status_map["TODO"]).append(entry)

    if status_map["DONE"]:
        lines.append("\n## Completed Tasks\n")
        for entry in status_map["DONE"]:
            lines.append(f"*   [{entry.timestamp.strftime('%Y-%m-%d %H:%M:%S')}] {entry.description}\n")
    if status_map["IN_PROGRESS"]:
        lines.append("\n## In Progress Tasks\n")
        for entry in status_map["IN_PROGRESS"]:
            lines.append(f"*   [{entry.timestamp.strftime('%Y-%m-%d %H:%M:%S')}] {entry.description}\n")
    if status_map["TODO"]:
        lines.append("\n## TODO Tasks\n")
        for entry in status_map["TODO"]:
            lines.append(f"*   [{entry.timestamp.strftime('%Y-%m-%d %H:%M:%S')}] {entry.description}\n")
    return "".join(lines)

def _format_system_patterns_md(patterns: List[models.SystemPattern]) -> str:
    lines = ["# System Patterns\n"]
    for pattern in sorted(patterns, key=lambda x: x.timestamp, reverse=True): # Sort by timestamp
        lines.append("\n---\n")
        lines.append(f"## {pattern.name}\n")
        lines.append(f"*   [{pattern.timestamp.strftime('%Y-%m-%d %H:%M:%S')}]\n") # Add timestamp
        if pattern.description:
            lines.append(f"{pattern.description}\n")
    return "".join(lines)

def handle_export_conport_to_markdown(args: models.ExportConportToMarkdownArgs) -> Dict[str, Any]:
    """
    Exports all ConPort data for a workspace to markdown files.
    Assumes 'args' is an already validated Pydantic model instance.
    """
    workspace_path = Path(args.workspace_id)
    output_dir_name = args.output_path if args.output_path else "conport_export"
    output_path = workspace_path / output_dir_name

    try:
        output_path.mkdir(parents=True, exist_ok=True)
        log.info(f"Exporting ConPort data for workspace '{args.workspace_id}' to '{output_path}'")

        files_created = []

        # Product Context
        product_ctx_data = db.get_product_context(args.workspace_id).content
        if product_ctx_data:
            with open(output_path / "product_context.md", "w", encoding="utf-8") as f:
                f.write(_format_product_context_md(product_ctx_data))
            files_created.append("product_context.md")

        # Active Context
        active_ctx_data = db.get_active_context(args.workspace_id).content
        if active_ctx_data:
            with open(output_path / "active_context.md", "w", encoding="utf-8") as f:
                f.write(_format_active_context_md(active_ctx_data))
            files_created.append("active_context.md")

        # Decisions
        decisions = db.get_decisions(args.workspace_id, limit=None) # Get all
        if decisions:
            with open(output_path / "decision_log.md", "w", encoding="utf-8") as f:
                f.write(_format_decisions_md(decisions))
            files_created.append("decision_log.md")

        # Progress
        progress_entries = db.get_progress(args.workspace_id, limit=None) # Get all
        if progress_entries:
            with open(output_path / "progress_log.md", "w", encoding="utf-8") as f:
                f.write(_format_progress_md(progress_entries))
            files_created.append("progress_log.md")

        # System Patterns
        system_patterns = db.get_system_patterns(args.workspace_id)
        if system_patterns:
            with open(output_path / "system_patterns.md", "w", encoding="utf-8") as f:
                f.write(_format_system_patterns_md(system_patterns))
            files_created.append("system_patterns.md")

        # Custom Data
        custom_data_entries = db.get_custom_data(args.workspace_id)
        if custom_data_entries:
            custom_data_path = output_path / "custom_data"
            custom_data_path.mkdir(exist_ok=True)
            categories: Dict[str, List[str]] = {}
            for item in custom_data_entries:
                if item.category not in categories:
                    categories[item.category] = []
                value_str = json.dumps(item.value, indent=2) if not isinstance(item.value, str) else item.value
                categories[item.category].append(f"### {item.key}\n\n*   [{item.timestamp.strftime('%Y-%m-%d %H:%M:%S')}]\n\n```json\n{value_str}\n```\n")
<<<<<<< HEAD

                for category_name_from_loop, items_md in categories.items(): # Renamed category to avoid clash
                    cat_file_name = "".join(c if c.isalnum() else "_" for c in category_name_from_loop) + ".md"
                    (custom_data_path / cat_file_name).write_text(f"# Custom Data: {category_name_from_loop}\n\n" + "\n---\n".join(items_md))
                    files_created.append(f"custom_data/{cat_file_name}")

=======
            
            
            for category_name_from_loop, items_md in categories.items(): # Renamed category to avoid clash
                cat_file_name = "".join(c if c.isalnum() else "_" for c in category_name_from_loop) + ".md"
                with open(custom_data_path / cat_file_name, "w", encoding="utf-8") as f:
                    f.write(f"# Custom Data: {category_name_from_loop}\n\n" + "\n---\n".join(items_md))
                files_created.append(f"custom_data/{cat_file_name}")
        
>>>>>>> 8212f253
        return {"status": "success", "message": f"ConPort data exported to '{output_path}'. Files created: {', '.join(files_created)}"}

    except DatabaseError as e:
        raise ContextPortalError(f"Database error during export: {e}")
    except IOError as e:
        raise ContextPortalError(f"File system error during export to '{output_path}': {e}")
    except Exception as e:
        log.exception(f"Unexpected error in export_conport_to_markdown for workspace {args.workspace_id}")
        raise ContextPortalError(f"Unexpected error during export: {e}")

# --- Import Tool Handler ---

def _parse_key_value_markdown_section(section_content: str) -> str:
    """Helper to extract content from a simple markdown section."""
    lines = [line.strip() for line in section_content.strip().split('\n') if line.strip()]
    # Remove potential list markers like '* '
    cleaned_lines = [re.sub(r"^\*   ", "", line) for line in lines]
    return "\n".join(cleaned_lines).strip()

def _parse_product_or_active_context_md(content: str) -> Dict[str, Any]:
    """Parses product_context.md or active_context.md content."""
    data = {}
    # Split by '## ' to get sections, ignoring the initial '# Title' part
    sections = re.split(r'\n## ', content)[1:]

    # First section is usually an introduction before the first '## '
    intro_match = re.match(r'^#\s\w+\sContext\n+(.*?)\n## ', content, re.DOTALL | re.MULTILINE)
    if intro_match:
        data["introduction"] = intro_match.group(1).strip()

    for section in sections:
        parts = section.split('\n', 1)
        heading_full = parts[0].strip()
        section_content = parts[1] if len(parts) > 1 else ""

        # Create a key from the heading (e.g., "Project Goal" -> "projectGoal")
        key = heading_full.replace(" ", "")
        key = key[0].lower() + key[1:] if key else ""

        if key: # Ensure key is not empty
             # For "Recent Changes", we expect a list-like structure.
            if "Recent Changes" in heading_full:
                 data[key] = _parse_key_value_markdown_section(section_content) # Keep as single string
            else:
                data[key] = _parse_key_value_markdown_section(section_content)
    return data

def _parse_decisions_md(content: str) -> List[Dict[str, str]]:
    """Parses decision_log.md content."""
    decisions = []
    # Split by '---' separator, then process each decision block
    decision_blocks = content.split('\n---\n')
    for block in decision_blocks:
        if not block.strip() or "## Decision" not in block :
            continue

        summary_match = re.search(r"## Decision\n\*\s*\[.*?\]\s*(.+)", block, re.DOTALL)
        summary = summary_match.group(1).strip() if summary_match else "N/A"

        rationale_match = re.search(r"## Rationale\n\*\s*(.+)", block, re.DOTALL)
        rationale = rationale_match.group(1).strip() if rationale_match else None
        # Handle multi-line rationale
        if rationale_match and rationale and '\n*' in rationale: # crude check for multi-bullet rationale
            rationale = "\n".join([line.strip().lstrip('*').strip() for line in rationale.split('\n')])

        impl_details_match = re.search(r"## Implementation Details\n\*\s*(.+)", block, re.DOTALL)
        impl_details = impl_details_match.group(1).strip() if impl_details_match else None
        if impl_details_match and impl_details and '\n*' in impl_details: # crude check for multi-bullet details
            impl_details = "\n".join([line.strip().lstrip('*').strip() for line in impl_details.split('\n')])

        decisions.append({
            "summary": summary,
            "rationale": rationale,
            "implementation_details": impl_details
        })
    return decisions

def _parse_progress_md(content: str) -> List[Dict[str, str]]:
    """Parses progress_log.md content."""
    progress_items = []
    current_status = "TODO" # Default

    for line in content.split('\n'):
        line = line.strip()
        if line.startswith("## Completed Tasks"):
            current_status = "DONE"
        elif line.startswith("## In Progress Tasks") or line.startswith("## Current Tasks"):
            current_status = "IN_PROGRESS"
        elif line.startswith("## TODO Tasks") or line.startswith("## Next Steps"):
            current_status = "TODO"
        elif line.startswith("*"):
            description = re.sub(r"^\*\s*(\[.*?\]\s*)?", "", line).strip()
            if description:
                progress_items.append({"status": current_status, "description": description})
    return progress_items

def _parse_system_patterns_md(content: str) -> List[Dict[str, str]]:
    """Parses system_patterns.md content."""
    patterns = []
    current_name = None
    current_desc_lines = []

    for line in content.split('\n'):
        line = line.strip()
        if line.startswith("## "):
            if current_name: # Save previous pattern
                patterns.append({"name": current_name, "description": "\n".join(current_desc_lines).strip() or None})
                current_desc_lines = []
            current_name = line[3:].strip()
        elif current_name and line and not line.startswith("#"):
            current_desc_lines.append(line)

    if current_name: # Save the last pattern
        patterns.append({"name": current_name, "description": "\n".join(current_desc_lines).strip() or None})
    return patterns

def _parse_custom_data_category_md(content: str, category_name: str) -> List[Dict[str, Any]]:
    """Parses a custom_data category markdown file."""
    items = []
    # Split by '### ' for keys, then parse the JSON block
    key_blocks = re.split(r'\n### ', content)
    for block in key_blocks:
        if not block.strip() or "```json" not in block:
            continue

        key_match = re.match(r"(.+?)\n+```json\n(.*?)\n```", block.strip(), re.DOTALL | re.MULTILINE)
        if key_match:
            key = key_match.group(1).strip()
            json_str_value = key_match.group(2).strip()
            try:
                value = json.loads(json_str_value)
                items.append({"category": category_name, "key": key, "value": value})
            except json.JSONDecodeError as e:
                log.warning(f"Could not parse JSON for custom data {category_name}/{key}: {e}. Value: '{json_str_value}'")
    return items

def handle_import_markdown_to_conport(args: models.ImportMarkdownToConportArgs) -> Dict[str, Any]:
    """
    Imports data from markdown files into ConPort for a workspace.
    Assumes 'args' is an already validated Pydantic model instance.
    """
    workspace_path = Path(args.workspace_id)
    input_dir_name = args.input_path if args.input_path else "conport_export"
    input_path = workspace_path / input_dir_name

    if not input_path.is_dir():
        raise ToolArgumentError(f"Input directory not found: {input_path}")

    log.info(f"Importing ConPort data for workspace '{args.workspace_id}' from '{input_path}'")
    summary_report = {"status": "success", "message": "Import process initiated.", "files_processed": [], "items_logged": {}, "errors": []}

    # This handler will be called by a tool wrapper in main.py.
    # It calls other refactored handlers in this file.

    # Define which handler and Pydantic model to use for each file type
    file_processing_map = {
        "product_context.md": (_parse_product_or_active_context_md, handle_update_product_context, models.UpdateContextArgs),
        "active_context.md": (_parse_product_or_active_context_md, handle_update_active_context, models.UpdateContextArgs),
        "decision_log.md": (_parse_decisions_md, handle_log_decision, models.LogDecisionArgs),
        "progress_log.md": (_parse_progress_md, handle_log_progress, models.LogProgressArgs),
        "system_patterns.md": (_parse_system_patterns_md, handle_log_system_pattern, models.LogSystemPatternArgs),
    }

    for filename, (parser_func, target_handler_func, pydantic_arg_model) in file_processing_map.items():
        file_to_import = input_path / filename
        if file_to_import.is_file():
            try:
                with open(file_to_import, "r", encoding="utf-8") as f:
                    content_str = f.read()
                parsed_data = parser_func(content_str)
                summary_report["files_processed"].append(filename)

                item_type_key = filename.split('.')[0] # Define item_type_key

                if item_type_key in ["product_context", "active_context"]:
                    # For these, parsed_data is the content dict itself
                    handler_call_args = pydantic_arg_model(workspace_id=args.workspace_id, content=parsed_data)
                    target_handler_func(handler_call_args)
                    summary_report["items_logged"][item_type_key] = summary_report["items_logged"].get(item_type_key, 0) + 1
                else: # List based items (decisions, progress, system_patterns)
                    for item_data in parsed_data: # parsed_data is a list of dicts
                        handler_call_args = pydantic_arg_model(workspace_id=args.workspace_id, **item_data)
                        target_handler_func(handler_call_args)
                        summary_report["items_logged"][item_type_key] = summary_report["items_logged"].get(item_type_key, 0) + 1
            except Exception as e:
                log.error(f"Error processing file {filename}: {e}")
                summary_report["errors"].append(f"Error processing {filename}: {str(e)}")
        else:
            log.warning(f"File not found for import: {file_to_import}")
            summary_report["errors"].append(f"File not found: {filename}")

    # Custom Data
    custom_data_dir = input_path / "custom_data"
    if custom_data_dir.is_dir():
        summary_report["files_processed"].append("custom_data/*")
        for category_md_file in custom_data_dir.glob("*.md"): # Renamed variable
            try:
                category_name = category_md_file.stem.replace("_", " ")
                with open(category_md_file, "r", encoding="utf-8") as f:
                    content_str = f.read()
                parsed_custom_items = _parse_custom_data_category_md(content_str, category_name)
                for item_data in parsed_custom_items:
                    # item_data already contains 'category', 'key', 'value'
                    handler_args = models.LogCustomDataArgs(workspace_id=args.workspace_id, **item_data)
                    handle_log_custom_data(handler_args)
                    summary_report["items_logged"]["custom_data"] = summary_report["items_logged"].get("custom_data", 0) + 1
            except Exception as e:
                log.error(f"Error processing custom data file {category_md_file.name}: {e}")
                summary_report["errors"].append(f"Error processing {category_md_file.name}: {str(e)}")

    summary_report["message"] = f"ConPort data import from '{input_path}' complete. See details."
    return summary_report

def handle_link_conport_items(args: models.LinkConportItemsArgs) -> Dict[str, Any]:
    """
    Handles the 'link_conport_items' MCP tool.
    Creates a link between two ConPort items.
    """
    try:
        link_to_create = models.ContextLink(
            source_item_type=args.source_item_type,
            source_item_id=args.source_item_id,
            target_item_type=args.target_item_type,
            target_item_id=args.target_item_id,
            relationship_type=args.relationship_type,
            description=args.description
            # workspace_id is handled by the db function based on connection
            # timestamp is handled by Pydantic model default_factory
        )
        logged_link = db.log_context_link(args.workspace_id, link_to_create)
        return logged_link.model_dump(mode='json')
    except DatabaseError as e:
        raise ContextPortalError(f"Database error linking ConPort items: {e}")
    except Exception as e:
        log.exception(f"Unexpected error in link_conport_items for workspace {args.workspace_id}")
        raise ContextPortalError(f"Unexpected error linking ConPort items: {e}")

def handle_get_linked_items(args: models.GetLinkedItemsArgs) -> List[Dict[str, Any]]:
    """
    Handles the 'get_linked_items' MCP tool.
    Retrieves links for a given ConPort item, with optional filters.
    """
    try:
        links_list = db.get_context_links(
            workspace_id=args.workspace_id,
            item_type=args.item_type,
            item_id=args.item_id,
            relationship_type_filter=args.relationship_type_filter,
            linked_item_type_filter=args.linked_item_type_filter,
            limit=args.limit
        )
        return [link.model_dump(mode='json') for link in links_list]
    except DatabaseError as e:
        raise ContextPortalError(f"Database error retrieving context links: {e}")
    except Exception as e:
        log.exception(f"Unexpected error in get_linked_items for workspace {args.workspace_id}")
        raise ContextPortalError(f"Unexpected error retrieving context links: {e}")

def handle_get_item_history(args: models.GetItemHistoryArgs) -> List[Dict[str, Any]]:
    """
    Handles the 'get_item_history' MCP tool.
    Retrieves history for product_context or active_context.
    """
    try:
        # Pydantic model GetItemHistoryArgs already validates item_type
        history_entries = db.get_item_history(args.workspace_id, args)
        # The db.get_item_history function already returns a list of dicts
        # where content is a dict and timestamp is a datetime object.
        # We need to ensure timestamps are JSON serializable for the MCP response.

        serializable_history = []
        for entry in history_entries:
            entry_copy = entry.copy() # Avoid modifying the original dict from db
            if isinstance(entry_copy.get("timestamp"), datetime):
                entry_copy["timestamp"] = entry_copy["timestamp"].isoformat()
            serializable_history.append(entry_copy)

        return serializable_history
    except ValueError as e: # From db function if item_type is somehow invalid post-Pydantic
         raise ToolArgumentError(str(e))
    except DatabaseError as e:
        raise ContextPortalError(f"Database error retrieving item history for {args.item_type}: {e}")
    except Exception as e:
        log.exception(f"Unexpected error in get_item_history for workspace {args.workspace_id}, item_type {args.item_type}")
        raise ContextPortalError(f"Unexpected error retrieving item history: {e}")

def handle_get_cacheable_content(args: models.GetCacheableContentArgs) -> List[Dict[str, Any]]:
    """
    Handles the 'get_cacheable_content' MCP tool.
    Identifies content suitable for caching based on priority and size.
    """
    try:
        # Validate required fields
        if not args.workspace_id:
            raise ValidationError("Workspace ID is required")

        # Get content from various sources based on priority
        cacheable_content = []

        # 1. Product Context (high priority)
        product_context = db.get_product_context(args.workspace_id)
        content_dict = product_context.content
        token_estimate = estimate_tokens(content_dict)
        cacheable_content.append({
            "source": "product_context",
            "priority": "high",
            "token_estimate": token_estimate,
            "content": content_dict
        })

        # 2. System Patterns (medium priority)
        system_patterns = db.get_system_patterns(args.workspace_id)
        for pattern in system_patterns:
            pattern_dict = {
                "name": pattern.name,
                "description": pattern.description or "",
                "tags": pattern.tags or []
            }
            token_estimate = estimate_tokens(pattern_dict)
            cacheable_content.append({
                "source": f"system_pattern/{pattern.name}",
                "priority": "medium",
                "token_estimate": token_estimate,
                "content": pattern_dict
            })

        # 3. Custom Data with cache hints (medium priority)
        custom_data_entries = db.get_custom_data_with_cache_hints(args.workspace_id)
        for entry in custom_data_entries:
            token_estimate = estimate_tokens(entry.value)
            cacheable_content.append({
                "source": f"custom_data/{entry.category}/{entry.key}",
                "priority": "medium",
                "token_estimate": token_estimate,
                "content": entry.value
            })

        # 4. Active Context (low priority)
        active_context = db.get_active_context(args.workspace_id)
        content_dict = active_context.content
        token_estimate = estimate_tokens(content_dict)
        cacheable_content.append({
            "source": "active_context",
            "priority": "low",
            "token_estimate": token_estimate,
            "content": content_dict
        })

        # 5. Decisions (low priority)
        decisions = db.get_decisions(args.workspace_id, limit=10)
        for decision in decisions:
            decision_dict = {
                "summary": decision.summary,
                "rationale": decision.rationale or "",
                "implementation_details": decision.implementation_details or "",
                "tags": decision.tags or []
            }
            token_estimate = estimate_tokens(decision_dict)
            cacheable_content.append({
                "source": f"decision/{decision.id}",
                "priority": "low",
                "token_estimate": token_estimate,
                "content": decision_dict
            })

        # Sort by priority (high > medium > low)
        priority_order = {"high": 0, "medium": 1, "low": 2}
        cacheable_content.sort(key=lambda x: priority_order.get(x["priority"], 3))

        return cacheable_content
    except (DatabaseError, ValidationError) as e:
        log.error(f"Error in get_cacheable_content: {e}")
        raise ContextPortalError(f"Error retrieving cacheable content: {e}")
    except Exception as e:
        log.exception(f"Unexpected error in get_cacheable_content for workspace {args.workspace_id}")
        raise ContextPortalError(f"Unexpected error retrieving cacheable content: {e}")

def estimate_tokens(content: Any) -> int:
    """Enhanced token estimation for various content types."""
    if content is None:
        return 0
    
    word_count = 0
    
    if isinstance(content, str):
        # Count words, but also account for punctuation and structure
        words = content.split()
        word_count = len(words)
        # Add extra tokens for punctuation and formatting
        word_count += content.count(',') + content.count('.') + content.count(':') + content.count(';')
        # Add tokens for special characters and formatting
        word_count += content.count('{') + content.count('}') + content.count('[') + content.count(']')
    elif isinstance(content, dict):
        # Count keys as tokens too - keys are very important for context
        word_count += len(content.keys()) * 3  # Keys are important tokens
        for key, value in content.items():
            # Add tokens for the key itself
            key_words = str(key).split()
            word_count += len(key_words) * 2  # Keys get extra weight
            
            if isinstance(value, str):
                words = value.split()
                word_count += len(words)
                # Add punctuation tokens
                word_count += value.count(',') + value.count('.') + value.count(':') + value.count(';')
                word_count += value.count('{') + value.count('}') + value.count('[') + value.count(']')
            elif isinstance(value, list):
                word_count += len(value) * 2  # Each list item is at least two tokens
                for item in value:
                    if isinstance(item, str):
                        words = item.split()
                        word_count += len(words)
                        word_count += item.count(',') + item.count('.') + item.count(':') + item.count(';')
                    elif isinstance(item, dict):
                        word_count += estimate_tokens(item)
                    else:
                        word_count += len(str(item).split()) + 1  # Other types count as extra tokens
            elif isinstance(value, dict):
                word_count += estimate_tokens(value)
            else:
                word_count += len(str(value).split()) + 1
    elif isinstance(content, list):
        word_count += len(content) * 2  # Each list item is at least two tokens
        for item in content:
            if isinstance(item, str):
                words = item.split()
                word_count += len(words)
                # Add punctuation tokens
                word_count += item.count(',') + item.count('.') + item.count(':') + item.count(';')
                word_count += item.count('{') + item.count('}') + item.count('[') + item.count(']')
            elif isinstance(item, dict):
                word_count += estimate_tokens(item)
            else:
                word_count += len(str(item).split()) + 1
    else:
        # For other types, convert to string and count words
        str_content = str(content)
        word_count = len(str_content.split())
        word_count += str_content.count(',') + str_content.count('.') + str_content.count(':') + str_content.count(';')
        word_count += str_content.count('{') + str_content.count('}') + str_content.count('[') + str_content.count(']')
    
    # Use a very aggressive token ratio - approximately 0.25 words per token
    # This accounts for subword tokenization and provides higher estimates for caching
    estimated_tokens = max(1, int(word_count / 0.25))
    
    # For very small content, ensure reasonable minimum
    if word_count > 0 and estimated_tokens < 25:
        estimated_tokens = max(25, word_count)
    
    # Add significant bonus tokens for structured content (JSON, nested data)
    if word_count > 50:
        estimated_tokens = int(estimated_tokens * 2.2)  # 120% bonus for substantial content
    
    # Additional bonus for very large content
    if word_count > 500:
        estimated_tokens = int(estimated_tokens * 1.3)  # Additional 30% for very large content
    
    return estimated_tokens

# --- Batch Logging Handler ---

_SINGLE_ITEM_HANDLERS_MAP = {
    "decision": (handle_log_decision, models.LogDecisionArgs),
    "progress_entry": (handle_log_progress, models.LogProgressArgs),
    "system_pattern": (handle_log_system_pattern, models.LogSystemPatternArgs),
    "custom_data": (handle_log_custom_data, models.LogCustomDataArgs),
    # Add other loggable item types here if needed
}

def handle_batch_log_items(args: models.BatchLogItemsArgs) -> Dict[str, Any]:
    """
    Handles the 'batch_log_items' MCP tool.
    Logs multiple items of a specified type.
    """
    if args.item_type not in _SINGLE_ITEM_HANDLERS_MAP:
        raise ToolArgumentError(f"Unsupported item_type for batch logging: {args.item_type}. Supported types: {list(_SINGLE_ITEM_HANDLERS_MAP.keys())}")

    handler_func, pydantic_model = _SINGLE_ITEM_HANDLERS_MAP[args.item_type]

    results = []
    errors = []
    success_count = 0
    failure_count = 0

    for i, item_data_dict in enumerate(args.items):
        try:
            # Each item_data_dict needs workspace_id for the Pydantic model
            item_args_with_ws = {"workspace_id": args.workspace_id, **item_data_dict}
            validated_item_args = pydantic_model(**item_args_with_ws)
            result = handler_func(validated_item_args)
            results.append(result)
            success_count += 1
        except ValidationError as ve:
            log.error(f"Validation error for item {i} in batch_log_items ({args.item_type}): {ve}")
            errors.append({"item_index": i, "error": str(ve), "data": item_data_dict})
            failure_count += 1
        except ContextPortalError as cpe:
            log.error(f"ContextPortalError for item {i} in batch_log_items ({args.item_type}): {cpe}")
            errors.append({"item_index": i, "error": str(cpe), "data": item_data_dict})
            failure_count += 1
        except Exception as e:
            log.exception(f"Unexpected error for item {i} in batch_log_items ({args.item_type})")
            errors.append({"item_index": i, "error": f"Unexpected server error: {type(e).__name__}", "data": item_data_dict})
            failure_count += 1

    return {
        "status": "partial_success" if success_count > 0 and failure_count > 0 else ("success" if failure_count == 0 else "failure"),
        "message": f"Batch log for '{args.item_type}': {success_count} succeeded, {failure_count} failed.",
        "successful_items": results,
        "failed_items": errors
    }

# --- Deletion Tool Handlers ---

def handle_delete_decision_by_id(args: models.DeleteDecisionByIdArgs) -> Dict[str, Any]:
    """
    Handles the 'delete_decision_by_id' MCP tool.
    Deletes a decision by its ID.
    """
    try:
        deleted_from_db = db.delete_decision_by_id(args.workspace_id, args.decision_id)

        if deleted_from_db:
            try:
                vector_store_service.delete_item_embedding(
                    workspace_id=args.workspace_id,
                    item_type="decision",
                    item_id=str(args.decision_id)
                )
                log.info(f"Successfully deleted embedding for decision ID {args.decision_id}")
                return {"status": "success", "message": f"Decision ID {args.decision_id} and its embedding deleted successfully."}
            except Exception as e_vec_del:
                log.error(f"Failed to delete embedding for decision ID {args.decision_id} (DB record was deleted): {e_vec_del}", exc_info=True)
                # Return success for DB deletion but acknowledge embedding deletion failure.
                return {
                    "status": "partial_success",
                    "message": f"Decision ID {args.decision_id} deleted from database, but failed to delete its embedding: {e_vec_del}"
                }
        else:
            # This case means the ID was valid (e.g. integer) but not found in DB.
            # No need to attempt vector deletion if not found in DB.
            return {"status": "success", "message": f"Decision ID {args.decision_id} not found in database."}
    except DatabaseError as e:
        raise ContextPortalError(f"Database error deleting decision ID {args.decision_id}: {e}")
    except Exception as e:
        log.exception(f"Unexpected error in delete_decision_by_id for workspace {args.workspace_id}, decision ID {args.decision_id}")
        raise ContextPortalError(f"Unexpected error deleting decision: {e}")

def handle_delete_system_pattern_by_id(args: models.DeleteSystemPatternByIdArgs) -> Dict[str, Any]:
    """
    Handles the 'delete_system_pattern_by_id' MCP tool.
    Deletes a system pattern by its ID.
    """
    try:
        deleted_from_db = db.delete_system_pattern_by_id(args.workspace_id, args.pattern_id)

        if deleted_from_db:
            try:
                vector_store_service.delete_item_embedding(
                    workspace_id=args.workspace_id,
                    item_type="system_pattern",
                    item_id=str(args.pattern_id)
                )
                log.info(f"Successfully deleted embedding for system pattern ID {args.pattern_id}")
                return {"status": "success", "message": f"System pattern ID {args.pattern_id} and its embedding deleted successfully."}
            except Exception as e_vec_del:
                log.error(f"Failed to delete embedding for system pattern ID {args.pattern_id} (DB record was deleted): {e_vec_del}", exc_info=True)
                return {
                    "status": "partial_success",
                    "message": f"System pattern ID {args.pattern_id} deleted from database, but failed to delete its embedding: {e_vec_del}"
                }
        else:
            return {"status": "success", "message": f"System pattern ID {args.pattern_id} not found in database."}
    except DatabaseError as e:
        raise ContextPortalError(f"Database error deleting system pattern ID {args.pattern_id}: {e}")
    except Exception as e:
        log.exception(f"Unexpected error in delete_system_pattern_by_id for workspace {args.workspace_id}, pattern ID {args.pattern_id}")
        raise ContextPortalError(f"Unexpected error deleting system pattern: {e}")

# --- Core KV Cache Tool Handlers ---

def handle_build_stable_context_prefix(args: models.BuildStableContextPrefixArgs) -> Dict[str, Any]:
    """
    Handles the 'build_stable_context_prefix' MCP tool.
    Build consistent, cacheable context prefix for Ollama KV-cache.
    """
    try:
        stable_context_parts = []
        
        # 1. Product Context (highest priority)
        product_ctx = db.get_product_context_data(args.workspace_id)
        if product_ctx:
            formatted_product = format_product_context_for_cache(product_ctx)
            stable_context_parts.append({
                "section": "project_context",
                "content": formatted_product,
                "tokens": estimate_tokens(formatted_product),
                "last_modified": product_ctx.get("updated_at")
            })
        
        # 2. System Patterns (architectural stability)
        patterns = db.get_system_patterns_data(args.workspace_id, limit=3)
        if patterns:
            formatted_patterns = format_patterns_for_cache(patterns)
            stable_context_parts.append({
                "section": "system_patterns",
                "content": formatted_patterns,
                "tokens": estimate_tokens(formatted_patterns),
                "pattern_count": len(patterns)
            })
        
        # 3. Critical Custom Data
        critical_data = db.get_custom_data_with_cache_hints(args.workspace_id)
        if critical_data:
            # Convert CustomData models to dicts for formatting
            critical_data_dicts = [
                {
                    "category": item.category,
                    "key": item.key,
                    "value": item.value
                }
                for item in critical_data
            ]
            formatted_critical = format_critical_data_for_cache(critical_data_dicts)
            stable_context_parts.append({
                "section": "critical_specs",
                "content": formatted_critical,
                "tokens": estimate_tokens(formatted_critical),
                "item_count": len(critical_data)
            })
        
        # Assemble final prefix
        stable_prefix = assemble_stable_prefix(stable_context_parts, args.format_type)
        prefix_hash = hashlib.md5(stable_prefix.encode()).hexdigest()
        
        return {
            "stable_prefix": stable_prefix,
            "prefix_hash": prefix_hash,
            "total_tokens": sum(part["tokens"] for part in stable_context_parts),
            "sections": stable_context_parts,
            "format_version": "1.0",
            "generated_at": datetime.now(timezone.utc).isoformat()
        }
    except DatabaseError as e:
        raise ContextPortalError(f"Database error building stable context prefix: {e}")
    except Exception as e:
        log.exception(f"Unexpected error in build_stable_context_prefix for workspace {args.workspace_id}")
        raise ContextPortalError(f"Unexpected error building stable context prefix: {e}")

def handle_get_cache_state(args: models.GetCacheStateArgs) -> Dict[str, Any]:
    """
    Handles the 'get_cache_state' MCP tool.
    Check if stable context cache needs refresh.
    """
    try:
        # Get current state hash by building stable context
        build_args = models.BuildStableContextPrefixArgs(workspace_id=args.workspace_id)
        current_state = handle_build_stable_context_prefix(build_args)
        current_hash = current_state["prefix_hash"]
        
        # Compare with provided hash
        cache_valid = args.current_prefix_hash == current_hash if args.current_prefix_hash else False
        
        # Identify what changed if cache invalid
        changes = []
        if not cache_valid and args.current_prefix_hash:
            changes = identify_context_changes(args.workspace_id, args.current_prefix_hash)
        
        return {
            "cache_valid": cache_valid,
            "current_hash": current_hash,
            "provided_hash": args.current_prefix_hash,
            "changes_detected": changes,
            "recommendation": "refresh" if not cache_valid else "reuse",
            "stable_content_size": current_state["total_tokens"]
        }
    except DatabaseError as e:
        raise ContextPortalError(f"Database error checking cache state: {e}")
    except Exception as e:
        log.exception(f"Unexpected error in get_cache_state for workspace {args.workspace_id}")
        raise ContextPortalError(f"Unexpected error checking cache state: {e}")

def handle_get_dynamic_context(args: models.GetDynamicContextArgs) -> Dict[str, Any]:
    """
    Handles the 'get_dynamic_context' MCP tool.
    Get query-specific context to append after stable prefix.
    """
    try:
        dynamic_parts = []
        remaining_budget = args.context_budget
        query_intent_lower = args.query_intent.lower()
        
        # Always include active context (session-level)
        active_ctx = db.get_active_context_data(args.workspace_id)
        if active_ctx and remaining_budget > 0:
            formatted_active = format_active_context(active_ctx)
            tokens_used = estimate_tokens(formatted_active)
            if tokens_used <= remaining_budget:
                dynamic_parts.append({
                    "section": "active_context",
                    "content": formatted_active,
                    "tokens": tokens_used
                })
                remaining_budget -= tokens_used
        
        # Query-specific context based on intent - check for decision-related keywords
        decision_keywords = ["decision", "decide", "choice", "architecture", "design", "pattern", "approach"]
        if any(keyword in query_intent_lower for keyword in decision_keywords) and remaining_budget > 0:
            recent_decisions = db.get_decisions_data(args.workspace_id, limit=5)
            if recent_decisions:
                formatted_decisions = format_decisions_for_context(recent_decisions)
                tokens_used = estimate_tokens(formatted_decisions)
                if tokens_used <= remaining_budget:
                    dynamic_parts.append({
                        "section": "recent_decisions",
                        "content": formatted_decisions,
                        "tokens": tokens_used
                    })
                    remaining_budget -= tokens_used
        
        # Progress and task-related context
        progress_keywords = ["task", "progress", "todo", "work", "status", "current", "doing", "working"]
        if any(keyword in query_intent_lower for keyword in progress_keywords) and remaining_budget > 0:
            current_progress = db.get_progress_data(args.workspace_id, status_filter="IN_PROGRESS", limit=5)
            if current_progress:
                formatted_progress = format_progress_for_context(current_progress)
                tokens_used = estimate_tokens(formatted_progress)
                if tokens_used <= remaining_budget:
                    dynamic_parts.append({
                        "section": "current_progress",
                        "content": formatted_progress,
                        "tokens": tokens_used
                    })
                    remaining_budget -= tokens_used
        
        # Technology and implementation context - look for specific tech mentions
        tech_keywords = ["react", "query", "redis", "database", "api", "performance", "optimization", "cache", "caching", "review", "best", "practices"]
        if any(keyword in query_intent_lower for keyword in tech_keywords) and remaining_budget > 0:
            # Get recent decisions that might contain tech details
            all_decisions = db.get_decisions_data(args.workspace_id, limit=10)
            tech_decisions = []
            for decision in all_decisions:
                decision_text = f"{decision.get('summary', '')} {decision.get('rationale', '')} {decision.get('implementation_details', '')}".lower()
                if any(keyword in decision_text for keyword in tech_keywords):
                    tech_decisions.append(decision)
            
            if tech_decisions and remaining_budget > 0:
                # Only include if we haven't already added decisions
                if not any(part["section"] == "recent_decisions" for part in dynamic_parts):
                    formatted_tech_decisions = format_decisions_for_context(tech_decisions[:3])
                    tokens_used = estimate_tokens(formatted_tech_decisions)
                    if tokens_used <= remaining_budget:
                        dynamic_parts.append({
                            "section": "tech_decisions",
                            "content": formatted_tech_decisions,
                            "tokens": tokens_used
                        })
                        remaining_budget -= tokens_used
        
        # Fallback: if no specific context was added, include recent decisions anyway
        if len(dynamic_parts) <= 1 and remaining_budget > 0:  # Only active context so far
            recent_decisions = db.get_decisions_data(args.workspace_id, limit=3)
            if recent_decisions:
                formatted_decisions = format_decisions_for_context(recent_decisions)
                tokens_used = estimate_tokens(formatted_decisions)
                if tokens_used <= remaining_budget:
                    dynamic_parts.append({
                        "section": "fallback_decisions",
                        "content": formatted_decisions,
                        "tokens": tokens_used
                    })
                    remaining_budget -= tokens_used
        
        return {
            "dynamic_context": "\n".join(part["content"] for part in dynamic_parts),
            "sections": dynamic_parts,
            "total_tokens": sum(part["tokens"] for part in dynamic_parts),
            "budget_used": args.context_budget - remaining_budget,
            "budget_remaining": remaining_budget
        }
    except DatabaseError as e:
        raise ContextPortalError(f"Database error getting dynamic context: {e}")
    except Exception as e:
        log.exception(f"Unexpected error in get_dynamic_context for workspace {args.workspace_id}")
        raise ContextPortalError(f"Unexpected error getting dynamic context: {e}")

def identify_context_changes(workspace_id: str, previous_hash: str) -> List[Dict[str, Any]]:
    """Identify what content changed to trigger cache refresh"""
    changes = []
    
    try:
        # Check product context modification time
        product_modified = db.get_last_modified_time("product_context", workspace_id)
        hash_time = db.get_hash_timestamp(previous_hash)
        if product_modified > hash_time:
            changes.append({
                "type": "product_context",
                "last_modified": product_modified.isoformat()
            })
        
        # Check system patterns
        patterns_modified = db.get_last_modified_time("system_patterns", workspace_id)
        if patterns_modified > hash_time:
            changes.append({
                "type": "system_patterns",
                "last_modified": patterns_modified.isoformat()
            })
        
        # Check critical custom data
        critical_modified = db.get_last_modified_time("custom_data_cached", workspace_id)
        if critical_modified > hash_time:
            changes.append({
                "type": "critical_custom_data",
                "last_modified": critical_modified.isoformat()
            })
        
    except Exception as e:
        log.warning(f"Error identifying context changes: {e}")
        # Return generic change indication if we can't determine specifics
        changes.append({
            "type": "unknown",
            "last_modified": datetime.now(timezone.utc).isoformat(),
            "note": "Unable to determine specific changes"
        })
    
    return changes

# --- KV Cache Utility Functions ---

def format_product_context_for_cache(context: dict) -> str:
    """Format product context for consistent Ollama caching"""
    return f"""=== PROJECT CONTEXT ===
PROJECT: {context.get('name', 'Current Project')}
DESCRIPTION: {context.get('description', '')}
GOALS: {context.get('goals', '')}
ARCHITECTURE: {context.get('architecture', '')}
TECHNOLOGIES: {context.get('technologies', '')}
"""

def format_patterns_for_cache(patterns: List[dict]) -> str:
    """Format system patterns for consistent caching"""
    formatted = ["=== SYSTEM PATTERNS ==="]
    for pattern in patterns:
        formatted.append(f"PATTERN: {pattern.get('name', '')}")
        formatted.append(f"DESCRIPTION: {pattern.get('description', '')}")
        if pattern.get('tags'):
            formatted.append(f"TAGS: {', '.join(pattern['tags'])}")
        formatted.append("")  # Blank line separator
    return "\n".join(formatted)

def format_critical_data_for_cache(critical_data: List[dict]) -> str:
    """Format critical custom data for caching"""
    formatted = ["=== CRITICAL SPECIFICATIONS ==="]
    for item in critical_data:
        formatted.append(f"CATEGORY: {item.get('category', '')}")
        formatted.append(f"KEY: {item.get('key', '')}")
        value_str = json.dumps(item.get('value', '')) if isinstance(item.get('value'), (dict, list)) else str(item.get('value', ''))
        formatted.append(f"VALUE: {value_str}")
        formatted.append("")  # Blank line separator
    return "\n".join(formatted)

def format_active_context(active_ctx: dict) -> str:
    """Format active context for dynamic assembly"""
    formatted = ["=== ACTIVE CONTEXT ==="]
    for key, value in active_ctx.items():
        heading = key.replace("_", " ").title()
        formatted.append(f"{heading.upper()}: {value}")
    return "\n".join(formatted)

def format_decisions_for_context(decisions: List[dict]) -> str:
    """Format decisions for context"""
    formatted = ["=== RECENT DECISIONS ==="]
    for decision in decisions:
        formatted.append(f"DECISION: {decision.get('summary', '')}")
        if decision.get('rationale'):
            formatted.append(f"RATIONALE: {decision['rationale']}")
        formatted.append("")  # Blank line separator
    return "\n".join(formatted)

def format_progress_for_context(progress: List[dict]) -> str:
    """Format progress entries for context"""
    formatted = ["=== CURRENT PROGRESS ==="]
    for entry in progress:
        status = entry.get('status', 'UNKNOWN')
        description = entry.get('description', '')
        formatted.append(f"[{status}] {description}")
    return "\n".join(formatted)

def calculate_cache_score(cacheable_items: List[dict]) -> float:
    """Calculate overall cache optimization score"""
    if not cacheable_items:
        return 0.0
    
    total_score = 0.0
    total_weight = 0.0
    
    priority_weights = {"high": 3.0, "medium": 2.0, "low": 1.0}
    
    for item in cacheable_items:
        priority = item.get("priority", "low")
        weight = priority_weights.get(priority, 1.0)
        tokens = item.get("estimated_tokens", 0)
        
        # Score based on token count and priority
        item_score = min(100.0, (tokens / 100.0) * weight)
        total_score += item_score * weight
        total_weight += weight
    
    return min(100.0, total_score / total_weight if total_weight > 0 else 0.0)

def calculate_content_cache_score(value: Any, category: str, key: str) -> int:
    """Calculate cache score for individual content"""
    score = 0
    
    # Base score from content size
    content_size = len(json.dumps(value)) if not isinstance(value, str) else len(value)
    if content_size > 2000:
        score += 30
    elif content_size > 1000:
        score += 20
    elif content_size > 500:
        score += 10
    
    # Bonus for certain categories
    high_value_categories = ["ProjectGlossary", "Architecture", "Requirements", "Specifications"]
    if category in high_value_categories:
        score += 25
    
    # Bonus for certain key patterns
    high_value_keys = ["config", "schema", "template", "pattern", "standard"]
    if any(keyword in key.lower() for keyword in high_value_keys):
        score += 15
    
    return min(100, score)

def assemble_stable_prefix(stable_context_parts: List[dict], format_type: str) -> str:
    """Assemble final stable prefix"""
    if format_type == "ollama_optimized":
        # Optimized format for Ollama KV-cache
        sections = []
        for part in stable_context_parts:
            section_name = part.get("section", "UNKNOWN")
            content = part.get("content", "")
            sections.append(f"=== {section_name.upper().replace('_', ' ')} ===")
            sections.append(content)
            sections.append("")  # Blank line separator
        
        return "\n".join(sections)
    else:
        # Default format
        return "\n\n".join(part.get("content", "") for part in stable_context_parts)

# --- Session Management and Performance Monitoring Handlers ---

def handle_initialize_ollama_session(args: models.InitializeOllamaSessionArgs) -> Dict[str, Any]:
    """
    Handles the 'initialize_ollama_session' MCP tool.
    Initialize ConPort session optimized for Ollama KV-cache.
    Implements the logic from lines 322-359 in kv_cache.md.
    """
    try:
        session_data = {
            "workspace_id": args.workspace_id,
            "session_id": db.generate_session_id(),
            "started_at": datetime.now(timezone.utc).isoformat(),
            "cache_optimization": True
        }
        
        # Build initial stable context using existing handler
        build_args = models.BuildStableContextPrefixArgs(workspace_id=args.workspace_id)
        stable_context = handle_build_stable_context_prefix(build_args)
        session_data["stable_context"] = stable_context
        
        # Get initial activity summary using existing database functions
        activity = db.get_recent_activity_summary_data(args.workspace_id, hours_ago=24, limit_per_type=3)
        session_data["initial_activity"] = activity
        
        # Store session state (optional - could be client-side)
        db.store_session_state(session_data)
        
        return {
            "session_initialized": True,
            "session_id": session_data["session_id"],
            "stable_context_ready": True,
            "stable_context_hash": stable_context["prefix_hash"],
            "stable_context_tokens": stable_context["total_tokens"],
            "cache_optimization_enabled": True,
            "recommendations": [
                "Use consistent prompt structure for optimal caching",
                "Stable context will be cached after first query",
                "Update stable context only when core project info changes"
            ]
        }
    except DatabaseError as e:
        raise ContextPortalError(f"Database error initializing Ollama session: {e}")
    except Exception as e:
        log.exception(f"Unexpected error in initialize_ollama_session for workspace {args.workspace_id}")
        raise ContextPortalError(f"Unexpected error initializing Ollama session: {e}")

def handle_get_cache_performance(args: models.GetCachePerformanceArgs) -> Dict[str, Any]:
    """
    Handles the 'get_cache_performance' MCP tool.
    Monitor Ollama cache optimization performance.
    Implements the logic from lines 383-402 in kv_cache.md.
    """
    try:
        # This is a placeholder implementation that returns the structure specified
        # in the strategy document. In a real implementation, this would track
        # actual metrics like cache hit rates, context assembly times, etc.
        
        # For now, return sample metrics as specified in the strategy document
        performance_data = {
            "cache_hits": 15,
            "cache_misses": 3,
            "hit_rate": 0.83,
            "average_stable_tokens": 3200,
            "context_assembly_time_ms": 45,
            "recommendations": []
        }
        
        # Add session-specific data if session_id is provided
        if args.session_id:
            performance_data["session_id"] = args.session_id
            performance_data["session_specific"] = True
        else:
            performance_data["session_specific"] = False
            
        # Add some basic recommendations based on hit rate
        if performance_data["hit_rate"] < 0.7:
            performance_data["recommendations"].append(
                "Consider reviewing stable context structure for better cache efficiency"
            )
        elif performance_data["hit_rate"] > 0.9:
            performance_data["recommendations"].append(
                "Excellent cache performance - current structure is optimal"
            )
        else:
            performance_data["recommendations"].append(
                "Good cache performance - minor optimizations possible"
            )
            
        return performance_data
        
    except Exception as e:
        log.exception(f"Unexpected error in get_cache_performance for workspace {args.workspace_id}")
        raise ContextPortalError(f"Unexpected error getting cache performance: {e}")

# --- Obsolete MCP Dispatcher Logic ---
# The following (TOOL_DESCRIPTIONS, handle_list_tools, TOOL_HANDLERS, dispatch_tool)
# are now obsolete as FastMCP handles tool registration, listing, and dispatch.
# They are removed to prevent confusion and ensure the new FastMCP mechanism is used.<|MERGE_RESOLUTION|>--- conflicted
+++ resolved
@@ -919,23 +919,12 @@
                     categories[item.category] = []
                 value_str = json.dumps(item.value, indent=2) if not isinstance(item.value, str) else item.value
                 categories[item.category].append(f"### {item.key}\n\n*   [{item.timestamp.strftime('%Y-%m-%d %H:%M:%S')}]\n\n```json\n{value_str}\n```\n")
-<<<<<<< HEAD
-
-                for category_name_from_loop, items_md in categories.items(): # Renamed category to avoid clash
-                    cat_file_name = "".join(c if c.isalnum() else "_" for c in category_name_from_loop) + ".md"
-                    (custom_data_path / cat_file_name).write_text(f"# Custom Data: {category_name_from_loop}\n\n" + "\n---\n".join(items_md))
-                    files_created.append(f"custom_data/{cat_file_name}")
-
-=======
-            
-            
             for category_name_from_loop, items_md in categories.items(): # Renamed category to avoid clash
                 cat_file_name = "".join(c if c.isalnum() else "_" for c in category_name_from_loop) + ".md"
                 with open(custom_data_path / cat_file_name, "w", encoding="utf-8") as f:
                     f.write(f"# Custom Data: {category_name_from_loop}\n\n" + "\n---\n".join(items_md))
                 files_created.append(f"custom_data/{cat_file_name}")
         
->>>>>>> 8212f253
         return {"status": "success", "message": f"ConPort data exported to '{output_path}'. Files created: {', '.join(files_created)}"}
 
     except DatabaseError as e:
